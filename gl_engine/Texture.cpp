--- conflicted
+++ resolved
@@ -167,18 +167,22 @@
     }
 }
 
-<<<<<<< HEAD
-void gl_engine::Texture::upload(const nucleus::Raster<glm::u8vec2>& texture)
-{
-    assert(m_format == Format::RG8);
-
-    QOpenGLFunctions* f = QOpenGLContext::currentContext()->functions();
-    f->glBindTexture(GLenum(m_target), m_id);
-    f->glPixelStorei(GL_UNPACK_ALIGNMENT, 1);
-    f->glTexImage2D(GLenum(m_target), 0, GL_RG8, GLsizei(texture.width()), GLsizei(texture.height()), 0, GL_RG, GL_UNSIGNED_BYTE, texture.bytes());
-
-    if (m_min_filter == Filter::MipMapLinear)
-        f->glGenerateMipmap(GLenum(m_target));
+void gl_engine::Texture::upload(const nucleus::Raster<uint16_t>& texture, unsigned int array_index)
+{
+    assert(m_format == Format::R16UI);
+    assert(m_mag_filter == Filter::Nearest); // not filterable according to
+    assert(m_min_filter == Filter::Nearest); // https://registry.khronos.org/OpenGL-Refpages/es3.0/html/glTexStorage2D.xhtml
+    assert(array_index < m_n_layers);
+    assert(texture.width() == m_width);
+    assert(texture.height() == m_height);
+
+    const auto width = GLsizei(texture.width());
+    const auto height = GLsizei(texture.height());
+
+    auto* f = QOpenGLContext::currentContext()->extraFunctions();
+    f->glBindTexture(GLenum(m_target), m_id);
+    f->glPixelStorei(GL_UNPACK_ALIGNMENT, 1);
+    f->glTexSubImage3D(GLenum(m_target), 0, 0, 0, GLint(array_index), width, height, 1, GL_RED_INTEGER, GL_UNSIGNED_SHORT, texture.bytes());
 }
 
 void gl_engine::Texture::upload(const nucleus::Raster<glm::u8vec2>& texture, unsigned int array_index)
@@ -200,38 +204,6 @@
 
     if (m_min_filter == Filter::MipMapLinear)
         f->glGenerateMipmap(GLenum(m_target));
-}
-
-void gl_engine::Texture::upload(const nucleus::Raster<uint16_t>& texture)
-{
-    assert(m_format == Format::R16UI);
-    assert(m_mag_filter == Filter::Nearest); // not filterable according to
-    assert(m_min_filter == Filter::Nearest); // https://registry.khronos.org/OpenGL-Refpages/es3.0/html/glTexStorage2D.xhtml
-
-    QOpenGLFunctions* f = QOpenGLContext::currentContext()->functions();
-    f->glBindTexture(GLenum(m_target), m_id);
-    f->glPixelStorei(GL_UNPACK_ALIGNMENT, 1);
-    f->glTexImage2D(GLenum(m_target), 0, GL_R16UI, GLsizei(texture.width()), GLsizei(texture.height()), 0, GL_RED_INTEGER, GL_UNSIGNED_SHORT, texture.bytes());
-}
-
-=======
->>>>>>> d70b5b68
-void gl_engine::Texture::upload(const nucleus::Raster<uint16_t>& texture, unsigned int array_index)
-{
-    assert(m_format == Format::R16UI);
-    assert(m_mag_filter == Filter::Nearest); // not filterable according to
-    assert(m_min_filter == Filter::Nearest); // https://registry.khronos.org/OpenGL-Refpages/es3.0/html/glTexStorage2D.xhtml
-    assert(array_index < m_n_layers);
-    assert(texture.width() == m_width);
-    assert(texture.height() == m_height);
-
-    const auto width = GLsizei(texture.width());
-    const auto height = GLsizei(texture.height());
-
-    auto* f = QOpenGLContext::currentContext()->extraFunctions();
-    f->glBindTexture(GLenum(m_target), m_id);
-    f->glPixelStorei(GL_UNPACK_ALIGNMENT, 1);
-    f->glTexSubImage3D(GLenum(m_target), 0, 0, 0, GLint(array_index), width, height, 1, GL_RED_INTEGER, GL_UNSIGNED_SHORT, texture.bytes());
 }
 
 template <typename T> void gl_engine::Texture::upload(const nucleus::Raster<T>& texture)
