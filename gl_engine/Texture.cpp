--- conflicted
+++ resolved
@@ -56,13 +56,10 @@
         return { GL_RG8, GL_RG, GL_UNSIGNED_BYTE, 2, 1, true };
     case F::RG32UI:
         return { GL_RG32UI, GL_RG_INTEGER, GL_UNSIGNED_INT, 2, 4 };
-<<<<<<< HEAD
     case F::RGB32UI:
         return { GL_RGB32UI, GL_RGB_INTEGER, GL_UNSIGNED_INT, 3, 4 };
-=======
     case F::R8UI:
         return { GL_R8UI, GL_RED_INTEGER, GL_UNSIGNED_BYTE, 1, 1 };
->>>>>>> 07fd73e3
     case F::R16UI:
         return { GL_R16UI, GL_RED_INTEGER, GL_UNSIGNED_SHORT, 1, 2 };
     case F::R32UI:
@@ -206,33 +203,6 @@
 {
     assert(m_target == Target::_2dArray);
 
-<<<<<<< HEAD
-template <typename T>
-void gl_engine::Texture::upload(const nucleus::Raster<T>& texture, unsigned int array_index)
-{
-    const auto p = gl_tex_params(m_format);
-
-    assert(m_format != Format::CompressedRGBA8);
-    assert(m_format != Format::Invalid);
-    assert(m_mag_filter == Filter::Nearest); // not filterable according to
-    assert(m_min_filter == Filter::Nearest); // https://registry.khronos.org/OpenGL-Refpages/es3.0/html/glTexStorage2D.xhtml
-    assert(array_index < m_n_layers);
-    assert(texture.width() == m_width);
-    assert(texture.height() == m_height);
-
-    const auto width = GLsizei(texture.width());
-    const auto height = GLsizei(texture.height());
-
-    auto* f = QOpenGLContext::currentContext()->extraFunctions();
-    f->glBindTexture(GLenum(m_target), m_id);
-    f->glPixelStorei(GL_UNPACK_ALIGNMENT, 1);
-    f->glTexSubImage3D(GLenum(m_target), 0, 0, 0, GLint(array_index), width, height, 1, p.format, p.type, texture.bytes());
-}
-
-void gl_engine::Texture::upload(const nucleus::Raster<glm::u8vec2>& texture, unsigned int array_index)
-{
-    assert(m_format == Format::RG8);
-=======
     const auto p = gl_tex_params(m_format);
     assert(m_format != Format::CompressedRGBA8);
     assert(m_format != Format::Invalid);
@@ -241,7 +211,6 @@
         assert(m_mag_filter == Filter::Nearest);
         assert(m_min_filter == Filter::Nearest);
     }
->>>>>>> 07fd73e3
     assert(array_index < m_n_layers);
     assert(texture.width() == m_width);
     assert(texture.height() == m_height);
@@ -260,13 +229,13 @@
 template void gl_engine::Texture::upload<uint8_t>(const nucleus::Raster<uint8_t>&, unsigned);
 template void gl_engine::Texture::upload<uint16_t>(const nucleus::Raster<uint16_t>&, unsigned);
 template void gl_engine::Texture::upload<uint32_t>(const nucleus::Raster<uint32_t>&, unsigned);
+template void gl_engine::Texture::upload<glm::vec<2, uint8_t>>(const nucleus::Raster<glm::vec<2, uint8_t>>&, unsigned);
 template void gl_engine::Texture::upload<glm::vec<2, uint32_t>>(const nucleus::Raster<glm::vec<2, uint32_t>>&, unsigned);
-template void gl_engine::Texture::upload<glm::vec<2, uint8_t>>(const nucleus::Raster<glm::vec<2, uint8_t>>&, unsigned);
+template void gl_engine::Texture::upload<glm::vec<3, uint32_t>>(const nucleus::Raster<glm::vec<3, uint32_t>>&, unsigned);
 template void gl_engine::Texture::upload<glm::vec<4, uint8_t>>(const nucleus::Raster<glm::vec<4, uint8_t>>&, unsigned);
 template void gl_engine::Texture::upload<glm::vec<4, float>>(const nucleus::Raster<glm::vec<4, float>>&, unsigned);
 
-template <typename T>
-void gl_engine::Texture::upload(const nucleus::Raster<T>& texture)
+template <typename T> void gl_engine::Texture::upload(const nucleus::Raster<T>& texture)
 {
     assert(m_target == Target::_2d);
 
@@ -295,10 +264,6 @@
 template void gl_engine::Texture::upload<glm::vec<2, uint8_t>>(const nucleus::Raster<glm::vec<2, uint8_t>>&);
 template void gl_engine::Texture::upload<glm::vec<4, uint8_t>>(const nucleus::Raster<glm::vec<4, uint8_t>>&);
 template void gl_engine::Texture::upload<glm::vec<4, float>>(const nucleus::Raster<glm::vec<4, float>>&);
-
-template void gl_engine::Texture::upload<uint32_t>(const nucleus::Raster<uint32_t>&, unsigned int);
-template void gl_engine::Texture::upload<glm::vec<2, uint32_t>>(const nucleus::Raster<glm::vec<2, uint32_t>>&, unsigned int);
-template void gl_engine::Texture::upload<glm::vec<3, uint32_t>>(const nucleus::Raster<glm::vec<3, uint32_t>>&, unsigned int);
 
 GLenum gl_engine::Texture::compressed_texture_format()
 {
