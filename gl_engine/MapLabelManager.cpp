/*****************************************************************************
 * Alpine Terrain Renderer
 * Copyright (C) 2024 Lucas Dworschak
 *
 * This program is free software: you can redistribute it and/or modify
 * it under the terms of the GNU General Public License as published by
 * the Free Software Foundation, either version 3 of the License, or
 * (at your option) any later version.
 *
 * This program is distributed in the hope that it will be useful,
 * but WITHOUT ANY WARRANTY; without even the implied warranty of
 * MERCHANTABILITY or FITNESS FOR A PARTICULAR PURPOSE.  See the
 * GNU General Public License for more details.
 *
 * You should have received a copy of the GNU General Public License
 * along with this program.  If not, see <http://www.gnu.org/licenses/>.
 *****************************************************************************/

#include "MapLabelManager.h"

#include <QOpenGLExtraFunctions>
#include <QOpenGLPixelTransferOptions>
#ifdef ANDROID
#include <GLES3/gl3.h>
#endif

#include "ShaderProgram.h"

#include "radix/tile.h"

#include <nucleus/srs.h>

using namespace Qt::Literals::StringLiterals;

namespace gl_engine {

MapLabelManager::MapLabelManager(QObject* parent)
    : QObject { parent }
{
    for (int i = 0; i < nucleus::vectortile::FeatureType::ENUM_END - 1; i++) {
        nucleus::vectortile::FeatureType type = (nucleus::vectortile::FeatureType)i;
        // initialize every type
        m_gpu_tiles[type] = std::unordered_map<tile::Id, std::shared_ptr<GPUVectorTile>, tile::Id::Hasher>();
    }
}

void MapLabelManager::init()
{
    QOpenGLExtraFunctions* f = QOpenGLContext::currentContext()->extraFunctions();

    // load the font texture
    const auto& label_meta = m_mapLabelFactory.create_label_meta();
    m_font_texture = std::make_unique<Texture>(Texture::Target::_2d);
    f->glPixelStorei(GL_UNPACK_ALIGNMENT, 1);
    f->glTexParameteri(GL_TEXTURE_2D, GL_TEXTURE_WRAP_S, GL_CLAMP_TO_EDGE);
    f->glTexParameteri(GL_TEXTURE_2D, GL_TEXTURE_WRAP_T, GL_CLAMP_TO_EDGE);
    f->glTexParameteri(GL_TEXTURE_2D, GL_TEXTURE_MIN_FILTER, GL_LINEAR_MIPMAP_LINEAR);
    f->glTexParameteri(GL_TEXTURE_2D, GL_TEXTURE_MAG_FILTER, GL_LINEAR);
    f->glTexImage2D(
        GL_TEXTURE_2D, 0, GL_RG8, label_meta.font_atlas.width(), label_meta.font_atlas.height(), 0, GL_RG, GL_UNSIGNED_BYTE, label_meta.font_atlas.bytes());
    f->glGenerateMipmap(GL_TEXTURE_2D);

    // load the icon texture
    for (int i = 0; i < nucleus::vectortile::FeatureType::ENUM_END - 1; i++) {
        nucleus::vectortile::FeatureType type = (nucleus::vectortile::FeatureType)i;
        QImage icon = (label_meta.icons.contains(type)) ? label_meta.icons.at(type) : label_meta.icons.at(nucleus::vectortile::FeatureType::ENUM_END);
        m_icon_texture[type] = std::make_unique<QOpenGLTexture>(icon);
        m_icon_texture[type]->setMinificationFilter(QOpenGLTexture::LinearMipMapLinear);
        m_icon_texture[type]->setMagnificationFilter(QOpenGLTexture::Linear);
    }

    m_index_buffer = std::make_unique<QOpenGLBuffer>(QOpenGLBuffer::IndexBuffer);
    m_index_buffer->create();
    m_index_buffer->bind();
    m_index_buffer->setUsagePattern(QOpenGLBuffer::StaticDraw);
    m_index_buffer->allocate(m_mapLabelFactory.indices.data(), m_mapLabelFactory.indices.size() * sizeof(unsigned int));
    m_indices_count = m_mapLabelFactory.indices.size();
}

void MapLabelManager::add_tile(const tile::Id& id, const nucleus::vectortile::FeatureType& type, const nucleus::vectortile::VectorTile& vector_tile)
{
    if (!QOpenGLContext::currentContext()) // can happen during shutdown.
        return;

    std::shared_ptr<GPUVectorTile> vectortile = std::make_shared<GPUVectorTile>();
    vectortile->id = id;

    vectortile->vao = std::make_unique<QOpenGLVertexArrayObject>();
    vectortile->vao->create();
    vectortile->vao->bind();

    { // vao state

        m_index_buffer->bind();

        vectortile->vertex_buffer = std::make_unique<QOpenGLBuffer>(QOpenGLBuffer::VertexBuffer);
        vectortile->vertex_buffer->create();
        vectortile->vertex_buffer->bind();
        vectortile->vertex_buffer->setUsagePattern(QOpenGLBuffer::StaticDraw);

        const auto features = vector_tile.at(type);
        const auto allLabels = m_mapLabelFactory.create_labels(features);

        vectortile->vertex_buffer->allocate(allLabels.data(), allLabels.size() * sizeof(nucleus::maplabel::VertexData));
        vectortile->instance_count = allLabels.size();

        QOpenGLExtraFunctions* f = QOpenGLContext::currentContext()->extraFunctions();

        // vertex positions
        f->glEnableVertexAttribArray(0);
        f->glVertexAttribPointer(0, 4, GL_FLOAT, GL_FALSE, sizeof(nucleus::maplabel::VertexData), nullptr);
        f->glVertexAttribDivisor(0, 1); // buffer is active for 1 instance (for the whole quad)
        // uvs
        f->glEnableVertexAttribArray(1);
        f->glVertexAttribPointer(1, 4, GL_FLOAT, GL_FALSE, sizeof(nucleus::maplabel::VertexData), (GLvoid*)(sizeof(glm::vec4)));
        f->glVertexAttribDivisor(1, 1); // buffer is active for 1 instance (for the whole quad)
        // world position
        f->glEnableVertexAttribArray(2);
        f->glVertexAttribPointer(2, 3, GL_FLOAT, GL_FALSE, sizeof(nucleus::maplabel::VertexData), (GLvoid*)((sizeof(glm::vec4) * 2)));
        f->glVertexAttribDivisor(2, 1); // buffer is active for 1 instance (for the whole quad)
        // label importance
        f->glEnableVertexAttribArray(3);
        f->glVertexAttribPointer(3, 1, GL_FLOAT, GL_FALSE, sizeof(nucleus::maplabel::VertexData), (GLvoid*)((sizeof(glm::vec4) * 2 + (sizeof(glm::vec3)))));
        f->glVertexAttribDivisor(3, 1); // buffer is active for 1 instance (for the whole quad)
    }

    vectortile->vao->release();

    // add vector tile to gpu tiles
    m_gpu_tiles.at(type)[id] = vectortile;
}

void MapLabelManager::remove_tile(const tile::Id& tile_id)
{
    if (!QOpenGLContext::currentContext()) // can happen during shutdown.
        return;

    for (int i = 0; i < nucleus::vectortile::FeatureType::ENUM_END - 1; i++) {
        nucleus::vectortile::FeatureType type = (nucleus::vectortile::FeatureType)i;

        // we can only remove something that exists
        if (!m_gpu_tiles.contains(type) || !m_gpu_tiles.at(type).contains(tile_id))
            continue;

        if (m_gpu_tiles.at(type)[tile_id]->vao)
            m_gpu_tiles.at(type)[tile_id]->vao->destroy(); // ecplicitly destroy vao

        m_gpu_tiles.at(type).erase(tile_id);
    }
}

void MapLabelManager::update_gpu_quads(
    const std::vector<nucleus::tile_scheduler::tile_types::GpuTileQuad>& new_quads, const std::vector<tile::Id>& deleted_quads)
{
    for (const auto& quad : new_quads) {
        for (const auto& tile : quad.tiles) {
            // test for validity
            if (!tile.vector_tile || tile.vector_tile->empty())
                continue;

            assert(tile.id.zoom_level < 100);

            for (int i = 0; i < nucleus::vectortile::FeatureType::ENUM_END - 1; i++) {
                nucleus::vectortile::FeatureType type = (nucleus::vectortile::FeatureType)i;

<<<<<<< HEAD
                if (m_gpu_tiles.at(type).contains(tile.id))
                    continue; // no need to add it twice
=======
    // load the font texture
    const auto& font_atlas = m_mapLabelManager.font_atlas();
    m_font_texture = std::make_unique<Texture>(Texture::Target::_2d, Texture::Format::RG8);
    m_font_texture->setParams(Texture::Filter::MipMapLinear, Texture::Filter::Linear);
    m_font_texture->upload(font_atlas);
>>>>>>> 1cc8b698

                add_tile(tile.id, type, *tile.vector_tile);
            }
        }
    }
    for (const auto& quad : deleted_quads) {
        for (const auto& id : quad.children()) {
            remove_tile(id);
        }
    }
}

void MapLabelManager::draw(Framebuffer* gbuffer, ShaderProgram* shader_program, const nucleus::camera::Definition& camera,
    const nucleus::tile_scheduler::DrawListGenerator::TileSet draw_tiles) const
{
    QOpenGLExtraFunctions* f = QOpenGLContext::currentContext()->extraFunctions();

    f->glBlendFunc(GL_SRC_ALPHA, GL_ONE_MINUS_SRC_ALPHA);
    f->glEnable(GL_BLEND);

    glm::mat4 inv_view_rot = glm::inverse(camera.local_view_matrix());
    shader_program->set_uniform("inv_view_rot", inv_view_rot);
    shader_program->set_uniform("label_dist_scaling", true);

    shader_program->set_uniform("texin_depth", 0);
    gbuffer->bind_colour_texture(1, 0);

    shader_program->set_uniform("font_sampler", 1);
    m_font_texture->bind(1);

    for (int i = 0; i < nucleus::vectortile::FeatureType::ENUM_END - 1; i++) {
        nucleus::vectortile::FeatureType type = (nucleus::vectortile::FeatureType)i;

        shader_program->set_uniform("icon_sampler", 2);
        m_icon_texture.at(type)->bind(2);

        for (const auto& vectortile : m_gpu_tiles.at(type)) {
            // only draw if vector tile is fully loaded and is contained in draw_tiles
            if (vectortile.second->instance_count > 0 && draw_tiles.contains(vectortile.first)) {
                vectortile.second->vao->bind();

                // if the labels wouldn't collide, we could use an extra buffer, one draw call and
                // f->glBlendEquationSeparate(GL_MIN, GL_MAX);
                shader_program->set_uniform("drawing_outline", true);
                f->glDrawElementsInstanced(GL_TRIANGLES, m_indices_count, GL_UNSIGNED_INT, 0, vectortile.second->instance_count);
                shader_program->set_uniform("drawing_outline", false);
                f->glDrawElementsInstanced(GL_TRIANGLES, m_indices_count, GL_UNSIGNED_INT, 0, vectortile.second->instance_count);

                vectortile.second->vao->release();
            }
        }
    }
}

} // namespace gl_engine<|MERGE_RESOLUTION|>--- conflicted
+++ resolved
@@ -46,19 +46,12 @@
 
 void MapLabelManager::init()
 {
-    QOpenGLExtraFunctions* f = QOpenGLContext::currentContext()->extraFunctions();
-
     // load the font texture
     const auto& label_meta = m_mapLabelFactory.create_label_meta();
-    m_font_texture = std::make_unique<Texture>(Texture::Target::_2d);
-    f->glPixelStorei(GL_UNPACK_ALIGNMENT, 1);
-    f->glTexParameteri(GL_TEXTURE_2D, GL_TEXTURE_WRAP_S, GL_CLAMP_TO_EDGE);
-    f->glTexParameteri(GL_TEXTURE_2D, GL_TEXTURE_WRAP_T, GL_CLAMP_TO_EDGE);
-    f->glTexParameteri(GL_TEXTURE_2D, GL_TEXTURE_MIN_FILTER, GL_LINEAR_MIPMAP_LINEAR);
-    f->glTexParameteri(GL_TEXTURE_2D, GL_TEXTURE_MAG_FILTER, GL_LINEAR);
-    f->glTexImage2D(
-        GL_TEXTURE_2D, 0, GL_RG8, label_meta.font_atlas.width(), label_meta.font_atlas.height(), 0, GL_RG, GL_UNSIGNED_BYTE, label_meta.font_atlas.bytes());
-    f->glGenerateMipmap(GL_TEXTURE_2D);
+    // const auto& font_atlas = m_mapLabelManager.font_atlas();
+    m_font_texture = std::make_unique<Texture>(Texture::Target::_2d, Texture::Format::RG8);
+    m_font_texture->setParams(Texture::Filter::MipMapLinear, Texture::Filter::Linear);
+    m_font_texture->upload(label_meta.font_atlas);
 
     // load the icon texture
     for (int i = 0; i < nucleus::vectortile::FeatureType::ENUM_END - 1; i++) {
@@ -163,16 +156,8 @@
             for (int i = 0; i < nucleus::vectortile::FeatureType::ENUM_END - 1; i++) {
                 nucleus::vectortile::FeatureType type = (nucleus::vectortile::FeatureType)i;
 
-<<<<<<< HEAD
                 if (m_gpu_tiles.at(type).contains(tile.id))
                     continue; // no need to add it twice
-=======
-    // load the font texture
-    const auto& font_atlas = m_mapLabelManager.font_atlas();
-    m_font_texture = std::make_unique<Texture>(Texture::Target::_2d, Texture::Format::RG8);
-    m_font_texture->setParams(Texture::Filter::MipMapLinear, Texture::Filter::Linear);
-    m_font_texture->upload(font_atlas);
->>>>>>> 1cc8b698
 
                 add_tile(tile.id, type, *tile.vector_tile);
             }
