/*****************************************************************************
 * Alpine Renderer
 * Copyright (C) 2022 Adam Celarek
 * Copyright (C) 2023 Jakob Lindner
 * Copyright (C) 2023 Gerald Kimmersdorfer
 * Copyright (C) 2024 Lucas Dworschak
 * Copyright (C) 2024 Patrick Komon
 * Copyright (C) 2024 Jakob Maier
 *
 * This program is free software: you can redistribute it and/or modify
 * it under the terms of the GNU General Public License as published by
 * the Free Software Foundation, either version 3 of the License, or
 * (at your option) any later version.
 *
 * This program is distributed in the hope that it will be useful,
 * but WITHOUT ANY WARRANTY; without even the implied warranty of
 * MERCHANTABILITY or FITNESS FOR A PARTICULAR PURPOSE.  See the
 * GNU General Public License for more details.
 *
 * You should have received a copy of the GNU General Public License
 * along with this program.  If not, see <http://www.gnu.org/licenses/>.
 *****************************************************************************/

#pragma once

#include <QOpenGLPaintDevice>
#include <QOpenGLWindow>
#include <QPainter>
#include <QVector3D>
#include <QMap>
#include <glm/glm.hpp>
#include <memory>

#include "UniformBuffer.h"
#include "UniformBufferObjects.h"
#include "helpers.h"
#include "nucleus/AbstractRenderWindow.h"
#include "nucleus/camera/AbstractDepthTester.h"
#include "nucleus/camera/Definition.h"
#include "nucleus/track/GPX.h"

#include "nucleus/timing/TimerManager.h"

class QOpenGLTexture;
class QOpenGLShaderProgram;
class QOpenGLBuffer;
class QOpenGLVertexArrayObject;

namespace gl_engine {

<<<<<<< HEAD
=======
class TileManager;
class MapLabelManager;
class DebugPainter;
>>>>>>> 09d56428
class ShaderManager;
class Framebuffer;
class SSAO;
class ShadowMapping;

class Window : public nucleus::AbstractRenderWindow, public nucleus::camera::AbstractDepthTester {
    Q_OBJECT
public:
    Window();
    ~Window() override;

    void initialise_gpu() override;
    void resize_framebuffer(int w, int h) override;
    void paint(QOpenGLFramebufferObject* framebuffer = nullptr) override;

    [[nodiscard]] float depth(const glm::dvec2& normalised_device_coordinates) override;
    [[nodiscard]] glm::dvec3 position(const glm::dvec2& normalised_device_coordinates) override;
    void deinit_gpu() override;
    void set_aabb_decorator(const nucleus::tile_scheduler::utils::AabbDecoratorPtr&) override;
    [[nodiscard]] nucleus::camera::AbstractDepthTester* depth_tester() override;
    [[nodiscard]] nucleus::utils::ColourTexture::Format ortho_tile_compression_algorithm() const override;
    void updateCameraEvent();
    void set_permissible_screen_space_error(float new_error) override;
    void set_quad_limit(unsigned new_limit) override;

public slots:
    void update_camera(const nucleus::camera::Definition& new_definition) override;
    void update_debug_scheduler_stats(const QString& stats) override;
    void update_gpu_quads(const std::vector<nucleus::tile_scheduler::tile_types::GpuTileQuad>& new_quads, const std::vector<tile::Id>& deleted_quads) override;
    void shared_config_changed(gl_engine::uboSharedConfig ubo);
    void reload_shader();


signals:
    void report_measurements(QList<nucleus::timing::TimerReport> values);

private:
    std::unique_ptr<TileManager> m_tile_manager; // needs opengl context
<<<<<<< HEAD
    std::unique_ptr<ShaderManager> m_shader_manager;
    std::shared_ptr<MapLabelManager> m_map_label_manager; // needs to be shared_ptr since we are using "connect"
=======
    std::unique_ptr<DebugPainter> m_debug_painter; // needs opengl context
    std::unique_ptr<MapLabelManager> m_map_label_manager;
>>>>>>> 09d56428

    std::unique_ptr<Framebuffer> m_gbuffer;
    std::unique_ptr<Framebuffer> m_decoration_buffer;
    std::unique_ptr<Framebuffer> m_atmospherebuffer;

    std::unique_ptr<SSAO> m_ssao;
    std::unique_ptr<ShadowMapping> m_shadowmapping;

    std::shared_ptr<UniformBuffer<uboSharedConfig>> m_shared_config_ubo; // needs opengl context
    std::shared_ptr<UniformBuffer<uboCameraConfig>> m_camera_config_ubo;
    std::shared_ptr<UniformBuffer<uboShadowConfig>> m_shadow_config_ubo;

    helpers::ScreenQuadGeometry m_screen_quad_geometry;

    nucleus::camera::Definition m_camera;

    int m_frame = 0;
    bool m_initialised = false;
    QString m_debug_text;
    QString m_debug_scheduler_stats;

    std::unique_ptr<nucleus::timing::TimerManager> m_timer;

};

} // namespace<|MERGE_RESOLUTION|>--- conflicted
+++ resolved
@@ -48,12 +48,8 @@
 
 namespace gl_engine {
 
-<<<<<<< HEAD
-=======
 class TileManager;
 class MapLabelManager;
-class DebugPainter;
->>>>>>> 09d56428
 class ShaderManager;
 class Framebuffer;
 class SSAO;
@@ -92,13 +88,7 @@
 
 private:
     std::unique_ptr<TileManager> m_tile_manager; // needs opengl context
-<<<<<<< HEAD
-    std::unique_ptr<ShaderManager> m_shader_manager;
     std::shared_ptr<MapLabelManager> m_map_label_manager; // needs to be shared_ptr since we are using "connect"
-=======
-    std::unique_ptr<DebugPainter> m_debug_painter; // needs opengl context
-    std::unique_ptr<MapLabelManager> m_map_label_manager;
->>>>>>> 09d56428
 
     std::unique_ptr<Framebuffer> m_gbuffer;
     std::unique_ptr<Framebuffer> m_decoration_buffer;
