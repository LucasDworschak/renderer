/*****************************************************************************
 * Alpine Terrain Renderer
 * Copyright (C) 2022 Adam Celarek
 * Copyright (C) 2023 Jakob Lindner
 *
 * This program is free software: you can redistribute it and/or modify
 * it under the terms of the GNU General Public License as published by
 * the Free Software Foundation, either version 3 of the License, or
 * (at your option) any later version.
 *
 * This program is distributed in the hope that it will be useful,
 * but WITHOUT ANY WARRANTY; without even the implied warranty of
 * MERCHANTABILITY or FITNESS FOR A PARTICULAR PURPOSE.  See the
 * GNU General Public License for more details.
 *
 * You should have received a copy of the GNU General Public License
 * along with this program.  If not, see <http://www.gnu.org/licenses/>.
 *****************************************************************************/

#pragma once

#include <QOpenGLPaintDevice>
#include <QOpenGLWindow>
#include <QPainter>
#include <QVector3D>
#include <chrono>
#include <glm/glm.hpp>
#include <memory>

#include "helpers.h"
#include "nucleus/AbstractRenderWindow.h"
#include "nucleus/camera/AbstractDepthTester.h"
#include "nucleus/camera/Definition.h"

class QOpenGLTexture;
class QOpenGLShaderProgram;
class QOpenGLBuffer;
class QOpenGLVertexArrayObject;
class TileManager;

namespace gl_engine {
class DebugPainter;
class ShaderManager;
class Framebuffer;
class Atmosphere;

class Window : public nucleus::AbstractRenderWindow, public nucleus::camera::AbstractDepthTester {
    Q_OBJECT
public:
    Window();
    ~Window() override;

    void initialise_gpu() override;
    void resize_framebuffer(int w, int h) override;
    void paint(QOpenGLFramebufferObject* framebuffer = nullptr) override;
    void paintOverGL(QPainter* painter);

    [[nodiscard]] float depth(const glm::dvec2& normalised_device_coordinates) override;
    [[nodiscard]] glm::dvec3 position(const glm::dvec2& normalised_device_coordinates) override;
    void deinit_gpu() override;
    void set_aabb_decorator(const nucleus::tile_scheduler::AabbDecoratorPtr&) override;
    void add_tile(const std::shared_ptr<nucleus::Tile>&) override;
    void remove_tile(const tile::Id&) override;
    [[nodiscard]] nucleus::camera::AbstractDepthTester* depth_tester() override;
    void keyPressEvent(QKeyEvent*);
<<<<<<< HEAD
    void keyReleaseEvent(QKeyEvent*);
=======
    void set_permissible_screen_space_error(float new_error) override;
>>>>>>> 6cfeb3b5

public slots:
    void update_camera(const nucleus::camera::Definition& new_definition) override;
    void update_debug_scheduler_stats(const QString& stats) override;

private:
    using ClockResolution = std::chrono::microseconds;
    using Clock = std::chrono::steady_clock;
    using TimePoint = std::chrono::time_point<Clock, ClockResolution>;

    std::unique_ptr<TileManager> m_tile_manager; // needs opengl context
    std::unique_ptr<DebugPainter> m_debug_painter; // needs opengl context
    std::unique_ptr<Atmosphere> m_atmosphere; // needs opengl context
    std::unique_ptr<ShaderManager> m_shader_manager;
    std::unique_ptr<Framebuffer> m_framebuffer;
    std::unique_ptr<Framebuffer> m_depth_buffer;
    gl_engine::helpers::ScreenQuadGeometry m_screen_quad_geometry;

    nucleus::camera::Definition m_camera;

    int m_frame = 0;
    bool m_initialised = false;
    TimePoint m_frame_start;
    TimePoint m_frame_end;
    QString m_debug_text;
    QString m_debug_scheduler_stats;
};
}
<|MERGE_RESOLUTION|>--- conflicted
+++ resolved
@@ -1,98 +1,95 @@
-/*****************************************************************************
- * Alpine Terrain Renderer
- * Copyright (C) 2022 Adam Celarek
- * Copyright (C) 2023 Jakob Lindner
- *
- * This program is free software: you can redistribute it and/or modify
- * it under the terms of the GNU General Public License as published by
- * the Free Software Foundation, either version 3 of the License, or
- * (at your option) any later version.
- *
- * This program is distributed in the hope that it will be useful,
- * but WITHOUT ANY WARRANTY; without even the implied warranty of
- * MERCHANTABILITY or FITNESS FOR A PARTICULAR PURPOSE.  See the
- * GNU General Public License for more details.
- *
- * You should have received a copy of the GNU General Public License
- * along with this program.  If not, see <http://www.gnu.org/licenses/>.
- *****************************************************************************/
-
-#pragma once
-
-#include <QOpenGLPaintDevice>
-#include <QOpenGLWindow>
-#include <QPainter>
-#include <QVector3D>
-#include <chrono>
-#include <glm/glm.hpp>
-#include <memory>
-
-#include "helpers.h"
-#include "nucleus/AbstractRenderWindow.h"
-#include "nucleus/camera/AbstractDepthTester.h"
-#include "nucleus/camera/Definition.h"
-
-class QOpenGLTexture;
-class QOpenGLShaderProgram;
-class QOpenGLBuffer;
-class QOpenGLVertexArrayObject;
-class TileManager;
-
-namespace gl_engine {
-class DebugPainter;
-class ShaderManager;
-class Framebuffer;
-class Atmosphere;
-
-class Window : public nucleus::AbstractRenderWindow, public nucleus::camera::AbstractDepthTester {
-    Q_OBJECT
-public:
-    Window();
-    ~Window() override;
-
-    void initialise_gpu() override;
-    void resize_framebuffer(int w, int h) override;
-    void paint(QOpenGLFramebufferObject* framebuffer = nullptr) override;
-    void paintOverGL(QPainter* painter);
-
-    [[nodiscard]] float depth(const glm::dvec2& normalised_device_coordinates) override;
-    [[nodiscard]] glm::dvec3 position(const glm::dvec2& normalised_device_coordinates) override;
-    void deinit_gpu() override;
-    void set_aabb_decorator(const nucleus::tile_scheduler::AabbDecoratorPtr&) override;
-    void add_tile(const std::shared_ptr<nucleus::Tile>&) override;
-    void remove_tile(const tile::Id&) override;
-    [[nodiscard]] nucleus::camera::AbstractDepthTester* depth_tester() override;
-    void keyPressEvent(QKeyEvent*);
-<<<<<<< HEAD
-    void keyReleaseEvent(QKeyEvent*);
-=======
-    void set_permissible_screen_space_error(float new_error) override;
->>>>>>> 6cfeb3b5
-
-public slots:
-    void update_camera(const nucleus::camera::Definition& new_definition) override;
-    void update_debug_scheduler_stats(const QString& stats) override;
-
-private:
-    using ClockResolution = std::chrono::microseconds;
-    using Clock = std::chrono::steady_clock;
-    using TimePoint = std::chrono::time_point<Clock, ClockResolution>;
-
-    std::unique_ptr<TileManager> m_tile_manager; // needs opengl context
-    std::unique_ptr<DebugPainter> m_debug_painter; // needs opengl context
-    std::unique_ptr<Atmosphere> m_atmosphere; // needs opengl context
-    std::unique_ptr<ShaderManager> m_shader_manager;
-    std::unique_ptr<Framebuffer> m_framebuffer;
-    std::unique_ptr<Framebuffer> m_depth_buffer;
-    gl_engine::helpers::ScreenQuadGeometry m_screen_quad_geometry;
-
-    nucleus::camera::Definition m_camera;
-
-    int m_frame = 0;
-    bool m_initialised = false;
-    TimePoint m_frame_start;
-    TimePoint m_frame_end;
-    QString m_debug_text;
-    QString m_debug_scheduler_stats;
-};
-}
+/*****************************************************************************
+ * Alpine Terrain Renderer
+ * Copyright (C) 2022 Adam Celarek
+ * Copyright (C) 2023 Jakob Lindner
+ *
+ * This program is free software: you can redistribute it and/or modify
+ * it under the terms of the GNU General Public License as published by
+ * the Free Software Foundation, either version 3 of the License, or
+ * (at your option) any later version.
+ *
+ * This program is distributed in the hope that it will be useful,
+ * but WITHOUT ANY WARRANTY; without even the implied warranty of
+ * MERCHANTABILITY or FITNESS FOR A PARTICULAR PURPOSE.  See the
+ * GNU General Public License for more details.
+ *
+ * You should have received a copy of the GNU General Public License
+ * along with this program.  If not, see <http://www.gnu.org/licenses/>.
+ *****************************************************************************/
+
+#pragma once
+
+#include <QOpenGLPaintDevice>
+#include <QOpenGLWindow>
+#include <QPainter>
+#include <QVector3D>
+#include <chrono>
+#include <glm/glm.hpp>
+#include <memory>
+
+#include "helpers.h"
+#include "nucleus/AbstractRenderWindow.h"
+#include "nucleus/camera/AbstractDepthTester.h"
+#include "nucleus/camera/Definition.h"
+
+class QOpenGLTexture;
+class QOpenGLShaderProgram;
+class QOpenGLBuffer;
+class QOpenGLVertexArrayObject;
+class TileManager;
+
+namespace gl_engine {
+class DebugPainter;
+class ShaderManager;
+class Framebuffer;
+class Atmosphere;
+
+class Window : public nucleus::AbstractRenderWindow, public nucleus::camera::AbstractDepthTester {
+    Q_OBJECT
+public:
+    Window();
+    ~Window() override;
+
+    void initialise_gpu() override;
+    void resize_framebuffer(int w, int h) override;
+    void paint(QOpenGLFramebufferObject* framebuffer = nullptr) override;
+    void paintOverGL(QPainter* painter);
+
+    [[nodiscard]] float depth(const glm::dvec2& normalised_device_coordinates) override;
+    [[nodiscard]] glm::dvec3 position(const glm::dvec2& normalised_device_coordinates) override;
+    void deinit_gpu() override;
+    void set_aabb_decorator(const nucleus::tile_scheduler::AabbDecoratorPtr&) override;
+    void add_tile(const std::shared_ptr<nucleus::Tile>&) override;
+    void remove_tile(const tile::Id&) override;
+    [[nodiscard]] nucleus::camera::AbstractDepthTester* depth_tester() override;
+    void keyPressEvent(QKeyEvent*);
+    void keyReleaseEvent(QKeyEvent*);
+    void set_permissible_screen_space_error(float new_error) override;
+
+public slots:
+    void update_camera(const nucleus::camera::Definition& new_definition) override;
+    void update_debug_scheduler_stats(const QString& stats) override;
+
+private:
+    using ClockResolution = std::chrono::microseconds;
+    using Clock = std::chrono::steady_clock;
+    using TimePoint = std::chrono::time_point<Clock, ClockResolution>;
+
+    std::unique_ptr<TileManager> m_tile_manager; // needs opengl context
+    std::unique_ptr<DebugPainter> m_debug_painter; // needs opengl context
+    std::unique_ptr<Atmosphere> m_atmosphere; // needs opengl context
+    std::unique_ptr<ShaderManager> m_shader_manager;
+    std::unique_ptr<Framebuffer> m_framebuffer;
+    std::unique_ptr<Framebuffer> m_depth_buffer;
+    gl_engine::helpers::ScreenQuadGeometry m_screen_quad_geometry;
+
+    nucleus::camera::Definition m_camera;
+
+    int m_frame = 0;
+    bool m_initialised = false;
+    TimePoint m_frame_start;
+    TimePoint m_frame_end;
+    QString m_debug_text;
+    QString m_debug_scheduler_stats;
+};
+}