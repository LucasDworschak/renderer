/*****************************************************************************
 * Alpine Renderer
 * Copyright (C) 2022 Adam Celarek
 * Copyright (C) 2023 Jakob Lindner
 * Copyright (C) 2023 Gerald Kimmersdorfer
 *
 * This program is free software: you can redistribute it and/or modify
 * it under the terms of the GNU General Public License as published by
 * the Free Software Foundation, either version 3 of the License, or
 * (at your option) any later version.
 *
 * This program is distributed in the hope that it will be useful,
 * but WITHOUT ANY WARRANTY; without even the implied warranty of
 * MERCHANTABILITY or FITNESS FOR A PARTICULAR PURPOSE.  See the
 * GNU General Public License for more details.
 *
 * You should have received a copy of the GNU General Public License
 * along with this program.  If not, see <http://www.gnu.org/licenses/>.
 *****************************************************************************/

#pragma once
#include <vector>

#include <QImage>
#include <glm/glm.hpp>
#include <QOpenGLTexture>
#include <QColor>


// There is QOpenGLFramebufferObject, but its API lacks the following:
// - get depth buffer as a texture
// - resize (while keeping all parametres)
// - limited depth / colour formats (to ease the pain of managing)


namespace gl_engine {

struct TextureDefinition;

class Framebuffer
{
public:
    enum class DepthFormat {
        None,
        Int16,
        Int24,
        Float32
    };
    enum class ColourFormat {
        R8,
        RGB8,
        RGBA8,
        RG16UI,
        RGB16F,         // NOT COLOR RENDERABLE ON OPENGLES
        RGBA16F,        // NOT COLOR RENDERABLE ON OPENGLES
        R32UI,
        Float32,        // NOT COLOR RENDERABLE ON OPENGLES
        RGBA32F,        // NOT COLOR RENDERABLE ON OPENGLES (weirdly it works, maybe because of extension, that qt activates?)
    };

private:
    DepthFormat m_depth_format;
    std::vector<TextureDefinition> m_colour_definitions;

    std::unique_ptr<QOpenGLTexture> m_depth_texture;
    std::vector<std::unique_ptr<QOpenGLTexture>> m_colour_textures;
    //std::unique_ptr<QOpenGLTexture> m_colour_texture;
    unsigned m_frame_buffer = unsigned(-1);
    glm::uvec2 m_size;
    // Recreates the OpenGL-Texture for the given index. An index of -1 recreates the depth-buffer.
    void recreate_texture(size_t index);
    // Calls recreate_texture for all the buffers that are attached to this FBO (depth and colour)
    void recreate_all_textures();

public:
    Framebuffer(DepthFormat depth_format, std::vector<TextureDefinition> colour_definitions, glm::uvec2 init_size = {4,4});
    ~Framebuffer();
    void resize(const glm::uvec2& new_size);
    void bind();
    void bind_colour_texture(unsigned index = 0, unsigned location = 0);
    void bind_depth_texture(unsigned location = 0);

<<<<<<< HEAD
    [[deprecated("Not in use, untested...")]]
    std::unique_ptr<QOpenGLTexture> take_and_replace_colour_attachment(unsigned index);

    QOpenGLTexture* depth_texture();

=======
>>>>>>> 4e7f91d3
    QImage read_colour_attachment(unsigned index);

    // this is implemented for glm::vec4 and glm::u8vec4, as these are the only formats tested to support by all platforms
    template <typename T>
    T read_colour_attachment_pixel(unsigned index, const glm::dvec2& normalised_device_coordinates);

    static void unbind();

    glm::uvec2 size() const;

private:
    void reset_fbo();
};

struct TextureDefinition {
    Framebuffer::ColourFormat format = Framebuffer::ColourFormat::RGBA8;
    QOpenGLTexture::Filter minFilter = QOpenGLTexture::Filter::Nearest;
    QOpenGLTexture::Filter magFilter = QOpenGLTexture::Filter::Nearest;
    QOpenGLTexture::WrapMode wrapMode = QOpenGLTexture::WrapMode::ClampToEdge;
    QColor borderColor = QColor(0.0f, 0.0f, 0.0f, 1.0f);
    bool autoMipMapGeneration = false;
};

extern template glm::vec4 Framebuffer::read_colour_attachment_pixel<glm::vec4>(unsigned index, const glm::dvec2& normalised_device_coordinates);
extern template glm::u8vec4 Framebuffer::read_colour_attachment_pixel<glm::u8vec4>(unsigned index, const glm::dvec2& normalised_device_coordinates);
}<|MERGE_RESOLUTION|>--- conflicted
+++ resolved
@@ -80,14 +80,8 @@
     void bind_colour_texture(unsigned index = 0, unsigned location = 0);
     void bind_depth_texture(unsigned location = 0);
 
-<<<<<<< HEAD
-    [[deprecated("Not in use, untested...")]]
-    std::unique_ptr<QOpenGLTexture> take_and_replace_colour_attachment(unsigned index);
-
     QOpenGLTexture* depth_texture();
 
-=======
->>>>>>> 4e7f91d3
     QImage read_colour_attachment(unsigned index);
 
     // this is implemented for glm::vec4 and glm::u8vec4, as these are the only formats tested to support by all platforms
