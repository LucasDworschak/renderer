--- conflicted
+++ resolved
@@ -71,14 +71,11 @@
     shaders/labels.frag
     shaders/labels.vert
     shaders/snow.glsl
-<<<<<<< HEAD
+    shaders/tile.glsl
     shaders/track.frag
     shaders/track.vert
     shaders/turbo_colormap.glsl
     shaders/intersection.glsl
-=======
-    shaders/tile.glsl
->>>>>>> 0134d39c
 )
 target_compile_definitions(gl_engine PUBLIC ALP_RESOURCES_PREFIX="${CMAKE_CURRENT_SOURCE_DIR}/shaders/")
 
