#############################################################################
# Alpine Terrain Renderer
# Copyright (C) 2023 Adam Celarek <family name at cg tuwien ac at>
# Copyright (C) 2023 Gerald Kimmersdorfer
# Copyright (C) 2024 Lucas Dworschak
#
# This program is free software: you can redistribute it and/or modify
# it under the terms of the GNU General Public License as published by
# the Free Software Foundation, either version 3 of the License, or
# (at your option) any later version.
#
# This program is distributed in the hope that it will be useful,
# but WITHOUT ANY WARRANTY; without even the implied warranty of
# MERCHANTABILITY or FITNESS FOR A PARTICULAR PURPOSE.  See the
# GNU General Public License for more details.
#
# You should have received a copy of the GNU General Public License
# along with this program.  If not, see <http://www.gnu.org/licenses/>.
#############################################################################

project(alpine-renderer-gl_engine LANGUAGES CXX)

# If true the shaders will be loaded from the given ALP_SHADER_NETWORK_URL and can be reloaded
# inside the APP without the need for recompilation. You have to serve the files yourself. There is no HTTP-Server!
option(ALP_ENABLE_SHADER_NETWORK_HOTRELOAD "reload shader files per HTTP request. Allows Hot-Reload on Android/WebGL" OFF)
set(ALP_SHADER_NETWORK_URL "http://localhost:5500/" CACHE STRING "url location, which points to the shaders directory for network hot reload")

qt_add_library(gl_engine STATIC
    Framebuffer.h Framebuffer.cpp
    ShaderRegistry.h ShaderRegistry.cpp
    Window.cpp Window.h
    helpers.h
    ShaderProgram.h ShaderProgram.cpp
    UniformBufferObjects.h UniformBufferObjects.cpp
    UniformBuffer.h UniformBuffer.cpp
    SSAO.h SSAO.cpp
    ShadowMapping.h ShadowMapping.cpp
    GpuAsyncQueryTimer.h GpuAsyncQueryTimer.cpp
    Texture.h Texture.cpp
    TrackManager.h TrackManager.cpp
    Context.h Context.cpp
    TileGeometry.h TileGeometry.cpp
    TextureLayer.h TextureLayer.cpp
<<<<<<< HEAD
    VectorLayer.h VectorLayer.cpp
=======
    types.h
>>>>>>> d9d7fade
)

if(ALP_ENABLE_LABELS)
    target_sources(gl_engine PRIVATE
        MapLabels.h MapLabels.cpp
    )
endif()

target_link_libraries(gl_engine PUBLIC nucleus Qt::OpenGL)
target_include_directories(gl_engine PRIVATE .)

qt_add_resources(gl_engine "shaders"
    PREFIX "/gl_shaders"
    BASE "shaders/"
    FILES
    shaders/atmosphere_bg.frag
    shaders/atmosphere_implementation.glsl
    shaders/screen_copy.frag
    shaders/screen_pass.vert
    shaders/tile.frag
    shaders/tile.vert
    shaders/encoder.glsl
    shaders/compose.frag
    shaders/shared_config.glsl
    shaders/camera_config.glsl
    shaders/hashing.glsl
    shaders/ssao.frag
    shaders/ssao_blur.frag
    shaders/shadowmap.vert
    shaders/shadowmap.frag
    shaders/shadow_config.glsl
    shaders/overlay_steepness.glsl
    shaders/labels.frag
    shaders/labels_picker.frag
    shaders/labels.vert
    shaders/snow.glsl
    shaders/tile.glsl
    shaders/tile_id.glsl
    shaders/track.frag
    shaders/track.vert
    shaders/turbo_colormap.glsl
    shaders/intersection.glsl
    shaders/vector_layer.frag
    shaders/vector_layer.glsl
)
target_compile_definitions(gl_engine PUBLIC ALP_RESOURCES_PREFIX="${CMAKE_CURRENT_SOURCE_DIR}/shaders/")

if(ALP_ENABLE_SHADER_NETWORK_HOTRELOAD)
    target_compile_definitions(gl_engine PUBLIC ALP_ENABLE_SHADER_NETWORK_HOTRELOAD=true)
else()
    target_compile_definitions(gl_engine PUBLIC ALP_ENABLE_SHADER_NETWORK_HOTRELOAD=false)
endif()

target_compile_definitions(gl_engine PUBLIC "ALP_SHADER_NETWORK_URL=\"${ALP_SHADER_NETWORK_URL}\"")<|MERGE_RESOLUTION|>--- conflicted
+++ resolved
@@ -41,11 +41,8 @@
     Context.h Context.cpp
     TileGeometry.h TileGeometry.cpp
     TextureLayer.h TextureLayer.cpp
-<<<<<<< HEAD
     VectorLayer.h VectorLayer.cpp
-=======
     types.h
->>>>>>> d9d7fade
 )
 
 if(ALP_ENABLE_LABELS)
