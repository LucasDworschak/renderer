#############################################################################
# Alpine Terrain Renderer
# Copyright (C) 2023 Adam Celarek <family name at cg tuwien ac at>
# Copyright (C) 2023 Gerald Kimmersdorfer
# Copyright (C) 2024 Lucas Dworschak
#
# This program is free software: you can redistribute it and/or modify
# it under the terms of the GNU General Public License as published by
# the Free Software Foundation, either version 3 of the License, or
# (at your option) any later version.
#
# This program is distributed in the hope that it will be useful,
# but WITHOUT ANY WARRANTY; without even the implied warranty of
# MERCHANTABILITY or FITNESS FOR A PARTICULAR PURPOSE.  See the
# GNU General Public License for more details.
#
# You should have received a copy of the GNU General Public License
# along with this program.  If not, see <http://www.gnu.org/licenses/>.
#############################################################################

cmake_minimum_required(VERSION 3.24)
project(alpine-renderer-gl_engine LANGUAGES CXX)

# If true the shaders will be loaded from the given ALP_SHADER_NETWORK_URL and can be reloaded
# inside the APP without the need for recompilation. You have to serve the files yourself. There is no HTTP-Server!
option(ALP_ENABLE_SHADER_NETWORK_HOTRELOAD "reload shader files per HTTP request. Allows Hot-Reload on Android/WebGL" OFF)
set(ALP_SHADER_NETWORK_URL "http://localhost:5500/" CACHE STRING "url location, which points to the shaders directory for network hot reload")

#http://localhost:5500/
qt_add_library(gl_engine STATIC
    Framebuffer.h Framebuffer.cpp
    ShaderManager.h ShaderManager.cpp
    TileManager.h TileManager.cpp
    TileSet.h
    Window.cpp Window.h
    DebugPainter.h DebugPainter.cpp
    helpers.h
    ShaderProgram.h ShaderProgram.cpp
    UniformBufferObjects.h UniformBufferObjects.cpp
    UniformBuffer.h UniformBuffer.cpp
    SSAO.h SSAO.cpp
    ShadowMapping.h ShadowMapping.cpp
    GpuAsyncQueryTimer.h GpuAsyncQueryTimer.cpp
    MapLabelManager.h MapLabelManager.cpp

)
target_link_libraries(gl_engine PUBLIC nucleus Qt::OpenGL)
target_include_directories(gl_engine PRIVATE .)

qt_add_resources(gl_engine "shaders"
    PREFIX "/gl_shaders"
    BASE "shaders/"
    FILES
    shaders/atmosphere_bg.frag
    shaders/atmosphere_implementation.glsl
    shaders/screen_copy.frag
    shaders/screen_pass.vert
    shaders/tile.frag
    shaders/tile.vert
    shaders/encoder.glsl
    shaders/compose.frag
    shaders/shared_config.glsl
    shaders/camera_config.glsl
    shaders/hashing.glsl
    shaders/ssao.frag
    shaders/ssao_blur.frag
    shaders/shadowmap.vert
    shaders/shadowmap.frag
    shaders/shadow_config.glsl
    shaders/overlay_steepness.glsl
<<<<<<< HEAD
    shaders/labels.frag
    shaders/labels.vert
=======
    shaders/snow.glsl
>>>>>>> 7cdca9cd
)
target_compile_definitions(gl_engine PUBLIC ALP_RESOURCES_PREFIX="${CMAKE_CURRENT_SOURCE_DIR}/shaders/")

if(ALP_ENABLE_SHADER_NETWORK_HOTRELOAD)
    target_compile_definitions(gl_engine PUBLIC ALP_ENABLE_SHADER_NETWORK_HOTRELOAD=true)
else()
    target_compile_definitions(gl_engine PUBLIC ALP_ENABLE_SHADER_NETWORK_HOTRELOAD=false)
endif()

#target_compile_definitions(gl_engine PUBLIC ALP_SHADER_NETWORK_URL="http://localhost:5500/")

target_compile_definitions(gl_engine PUBLIC "ALP_SHADER_NETWORK_URL=\"${ALP_SHADER_NETWORK_URL}\"")<|MERGE_RESOLUTION|>--- conflicted
+++ resolved
@@ -68,12 +68,9 @@
     shaders/shadowmap.frag
     shaders/shadow_config.glsl
     shaders/overlay_steepness.glsl
-<<<<<<< HEAD
     shaders/labels.frag
     shaders/labels.vert
-=======
     shaders/snow.glsl
->>>>>>> 7cdca9cd
 )
 target_compile_definitions(gl_engine PUBLIC ALP_RESOURCES_PREFIX="${CMAKE_CURRENT_SOURCE_DIR}/shaders/")
 
