--- conflicted
+++ resolved
@@ -40,13 +40,10 @@
     SSAO.h SSAO.cpp
     ShadowMapping.h ShadowMapping.cpp
     GpuAsyncQueryTimer.h GpuAsyncQueryTimer.cpp
-<<<<<<< HEAD
+    MapLabelManager.h MapLabelManager.cpp
+    Texture.h Texture.cpp
     PolyLine.h PolyLine.cpp
     TrackManager.h TrackManager.cpp
-=======
-    MapLabelManager.h MapLabelManager.cpp
-    Texture.h Texture.cpp
->>>>>>> 89617392
 )
 target_link_libraries(gl_engine PUBLIC nucleus Qt::OpenGL)
 target_include_directories(gl_engine PRIVATE .)
@@ -72,14 +69,6 @@
     shaders/shadowmap.frag
     shaders/shadow_config.glsl
     shaders/overlay_steepness.glsl
-<<<<<<< HEAD
-    shaders/polyline.vert
-    shaders/polyline.frag
-=======
-    shaders/labels.frag
-    shaders/labels.vert
-    shaders/snow.glsl
->>>>>>> 89617392
 )
 target_compile_definitions(gl_engine PUBLIC ALP_RESOURCES_PREFIX="${CMAKE_CURRENT_SOURCE_DIR}/shaders/")
 
