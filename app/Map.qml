/*****************************************************************************
 * Alpine Terrain Renderer
 * Copyright (C) 2023 Adam Celerek
 * Copyright (C) 2023 Gerald Kimmersdorfer
 *
 * This program is free software: you can redistribute it and/or modify
 * it under the terms of the GNU General Public License as published by
 * the Free Software Foundation, either version 3 of the License, or
 * (at your option) any later version.
 *
 * This program is distributed in the hope that it will be useful,
 * but WITHOUT ANY WARRANTY; without even the implied warranty of
 * MERCHANTABILITY or FITNESS FOR A PARTICULAR PURPOSE.  See the
 * GNU General Public License for more details.
 *
 * You should have received a copy of the GNU General Public License
 * along with this program.  If not, see <http://www.gnu.org/licenses/>.
 *****************************************************************************/

import QtQuick
import QtQuick.Controls.Material
import QtQuick.Layouts
import QtQuick.Dialogs
import Alpine

import "components"

Rectangle {
    id: map_gui
    color: "#00000000"
    property TerrainRenderer renderer

    Rectangle {
        function oc_scale() : real {
            if (renderer.camera_operation_centre_distance < 0) {
                return 1.0;
            }
            let max_dist = 1000.0;
            let scale = 1 + Math.pow((1 - (Math.min(max_dist, renderer.camera_operation_centre_distance) / max_dist)) * 1.6, 6);
            return scale;
        }
        width: 16 * oc_scale()
        height: 16 * oc_scale()
        x: renderer.camera_operation_centre.x - width / 2
        y: renderer.camera_operation_centre.y - 60 - height / 2
        color: Qt.alpha(Material.backgroundColor, 0.7);
        border { width:2; color:Qt.alpha( "black", 0.5); }
        radius: 16 * oc_scale()
        visible: renderer.camera_operation_centre_visibility
    }

<<<<<<< HEAD
    FileDialog  {
        id: file_dialog
        nameFilters: ["GPX files (*.gpx *.xml)"]
        currentFolder: StandardPaths.standardLocations(StandardPaths.PicturesLocation)[0]
        onAccepted: renderer.add_track(selectedFile)
    }

    RoundButton {
        id: punkt
        width: 60
        height: 60
        checkable: true
        checked: true
        focusPolicy: Qt.NoFocus
        text: "punkt"
        visible: false
        anchors {
            right: parent.right
            bottom: compass.top
            rightMargin: 10
            bottomMargin: 10
        }
    }
    
    RoundMapButton {
        id: add_track
        onClicked: file_dialog.open();

        anchors {
            right: parent.right
            bottom: compass.top
            margins: 16
        }
        checkable: true
        icon_source: "../icons/plus.svg"
    }

    RoundMapButton {
        id: compass
        rotation: renderer.camera_rotation_from_north
        icon_source: "../icons/compass.svg"
        onClicked: renderer.rotate_north()

        anchors {
            right: parent.right
            bottom: current_location.top
            margins: 16
        }
    }

    RoundMapButton {
        id: current_location
        anchors {
            right: parent.right
            bottom: parent.bottom
            margins: 16
        }
        checkable: true
        icon_source: "../icons/current_location.svg"
    }



    Connections {
        enabled: current_location.checked
        target: renderer
        function onMouse_pressed() {
            current_location.checked = false;
        }

        function onTouch_made() {
            current_location.checked = false;
        }
    }

    Connections {
        target: map
        function onHud_visible_changed(hud_visible) {
            current_location.visible = hud_visible;
            compass.visible = hud_visible;
        }
    }
=======
>>>>>>> 89617392
}<|MERGE_RESOLUTION|>--- conflicted
+++ resolved
@@ -49,89 +49,4 @@
         visible: renderer.camera_operation_centre_visibility
     }
 
-<<<<<<< HEAD
-    FileDialog  {
-        id: file_dialog
-        nameFilters: ["GPX files (*.gpx *.xml)"]
-        currentFolder: StandardPaths.standardLocations(StandardPaths.PicturesLocation)[0]
-        onAccepted: renderer.add_track(selectedFile)
-    }
-
-    RoundButton {
-        id: punkt
-        width: 60
-        height: 60
-        checkable: true
-        checked: true
-        focusPolicy: Qt.NoFocus
-        text: "punkt"
-        visible: false
-        anchors {
-            right: parent.right
-            bottom: compass.top
-            rightMargin: 10
-            bottomMargin: 10
-        }
-    }
-    
-    RoundMapButton {
-        id: add_track
-        onClicked: file_dialog.open();
-
-        anchors {
-            right: parent.right
-            bottom: compass.top
-            margins: 16
-        }
-        checkable: true
-        icon_source: "../icons/plus.svg"
-    }
-
-    RoundMapButton {
-        id: compass
-        rotation: renderer.camera_rotation_from_north
-        icon_source: "../icons/compass.svg"
-        onClicked: renderer.rotate_north()
-
-        anchors {
-            right: parent.right
-            bottom: current_location.top
-            margins: 16
-        }
-    }
-
-    RoundMapButton {
-        id: current_location
-        anchors {
-            right: parent.right
-            bottom: parent.bottom
-            margins: 16
-        }
-        checkable: true
-        icon_source: "../icons/current_location.svg"
-    }
-
-
-
-    Connections {
-        enabled: current_location.checked
-        target: renderer
-        function onMouse_pressed() {
-            current_location.checked = false;
-        }
-
-        function onTouch_made() {
-            current_location.checked = false;
-        }
-    }
-
-    Connections {
-        target: map
-        function onHud_visible_changed(hud_visible) {
-            current_location.visible = hud_visible;
-            compass.visible = hud_visible;
-        }
-    }
-=======
->>>>>>> 89617392
 }