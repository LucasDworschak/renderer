--- conflicted
+++ resolved
@@ -92,12 +92,8 @@
 
     {
         // clang-format off
-<<<<<<< HEAD
         auto geometry_service = std::make_unique<TileLoadService>("https://alpinemaps.cg.tuwien.ac.at/tiles/at_dtm_alpinemaps/", TilePattern::ZXY, ".png");
         // auto geometry_service = std::make_unique<TileLoadService>("https://alpinemaps.cg.tuwien.ac.at/tiles/alpine_png/", TilePattern::ZXY, ".png");
-=======
-        auto geometry_service = std::make_unique<TileLoadService>("https://alpinemaps.cg.tuwien.ac.at/tiles/alpine_png/", TilePattern::ZXY, ".png");
->>>>>>> c5a189c2
         m->geometry = nucleus::tile::setup::geometry_scheduler(std::move(geometry_service), m->aabb_decorator, m->scheduler_thread.get());
         m->scheduler_director->check_in("geometry", m->geometry.scheduler);
         m->data_querier = std::make_shared<DataQuerier>(&m->geometry.scheduler->ram_cache());
@@ -108,13 +104,10 @@
         auto map_label_service = std::make_unique<TileLoadService>("https://osm.cg.tuwien.ac.at/vector_tiles/poi_v1/", TilePattern::ZXY_yPointingSouth, "");
         m->map_label = nucleus::map_label::setup::scheduler(std::move(map_label_service), m->aabb_decorator, m->data_querier, m->scheduler_thread.get());
         m->scheduler_director->check_in("map_label", m->map_label.scheduler);
-<<<<<<< HEAD
 
         auto vector_layer_service = std::make_unique<TileLoadService>("https://osm.cg.tuwien.ac.at/vector_tiles/vector_layer_v1/", TilePattern::ZXY_yPointingSouth, "");
         m->vector_layer = nucleus::vector_layer::setup::scheduler(std::move(vector_layer_service), m->aabb_decorator, m->scheduler_thread.get());
         m->scheduler_director->check_in("vector", m->vector_layer.scheduler);
-=======
->>>>>>> c5a189c2
         // clang-format on
 
         m->scheduler_director->visit([](nucleus::tile::Scheduler* sch) { nucleus::utils::thread::async_call(sch, [sch]() { sch->read_disk_cache(); }); });
@@ -134,10 +127,7 @@
     connect(m->map_label.scheduler.get(),      &nucleus::map_label::Scheduler::gpu_tiles_updated,    RenderThreadNotifier::instance(), &RenderThreadNotifier::notify);
     connect(m->map_label.scheduler.get(),      &nucleus::map_label::Scheduler::gpu_tiles_updated,    m->picker_manager.get(),          &PickerManager::update_quads);
     connect(m->map_label.scheduler.get(),      &nucleus::map_label::Scheduler::gpu_tiles_updated,    m->label_filter.get(),            &Filter::update_quads);
-<<<<<<< HEAD
     connect(m->vector_layer.scheduler.get(),   &nucleus::vector_layer::Scheduler::gpu_tiles_updated, RenderThreadNotifier::instance(), &RenderThreadNotifier::notify);
-=======
->>>>>>> c5a189c2
     // clang-format on
 
     if (QNetworkInformation::loadDefaultBackend() && QNetworkInformation::instance()) {
@@ -183,13 +173,10 @@
     m->engine_context->set_ortho_layer(std::make_shared<gl_engine::TextureLayer>(512));
     m->engine_context->tile_geometry()->set_tile_limit(2048);
     m->engine_context->tile_geometry()->set_aabb_decorator(m->aabb_decorator);
-<<<<<<< HEAD
+    m->engine_context->set_aabb_decorator(m->aabb_decorator);
+    m->engine_context->ortho_layer()->set_tile_limit(1024);
     m->engine_context->set_vector_layer(std::make_shared<gl_engine::VectorLayer>());
     m->engine_context->vector_layer()->set_tile_limit(2048);
-=======
->>>>>>> c5a189c2
-    m->engine_context->set_aabb_decorator(m->aabb_decorator);
-    m->engine_context->ortho_layer()->set_tile_limit(1024);
 
     nucleus::utils::thread::async_call(m->geometry.scheduler.get(), [this]() { m->geometry.scheduler->set_enabled(true); });
     const auto texture_compression = gl_engine::Texture::compression_algorithm();
@@ -213,10 +200,7 @@
     // clang-format off
     connect(m->geometry.scheduler.get(),        &nucleus::tile::GeometryScheduler::gpu_tiles_updated,   m->engine_context->tile_geometry(), &gl_engine::TileGeometry::update_gpu_tiles);
     connect(m->ortho_texture.scheduler.get(),   &nucleus::tile::TextureScheduler::gpu_tiles_updated,    m->engine_context->ortho_layer(),   &gl_engine::TextureLayer::update_gpu_tiles);
-<<<<<<< HEAD
     connect(m->vector_layer.scheduler.get(),   &nucleus::vector_layer::Scheduler::gpu_tiles_updated,    m->engine_context->vector_layer(),   &gl_engine::VectorLayer::update_gpu_tiles);
-=======
->>>>>>> c5a189c2
 
     connect(QOpenGLContext::currentContext(), &QOpenGLContext::aboutToBeDestroyed, m->engine_context.get(), &nucleus::EngineContext::destroy);
     connect(QOpenGLContext::currentContext(), &QOpenGLContext::aboutToBeDestroyed, this,                    &RenderingContext::destroy);
