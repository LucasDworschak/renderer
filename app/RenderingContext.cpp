--- conflicted
+++ resolved
@@ -89,25 +89,10 @@
     //                                           ".jpeg",
     //                                           {"", "1", "2", "3", "4"}));
     m->aabb_decorator = nucleus::tile::setup::aabb_decorator();
-<<<<<<< HEAD
-    m->geometry = nucleus::tile::setup::geometry_scheduler("geometry",
-        std::make_unique<TileLoadService>("https://alpinemaps.cg.tuwien.ac.at/tiles/at_dtm_alpinemaps/", TilePattern::ZXY, ".png"),
-        m->aabb_decorator,
-        m->scheduler_thread.get()); // TODO currently hardcoded change to dtm model, but probably need to change this dynamically
-    // "geometry", std::make_unique<TileLoadService>("https://alpinemaps.cg.tuwien.ac.at/tiles/alpine_png/", TilePattern::ZXY, ".png"), m->aabb_decorator, m->scheduler_thread.get());
-    m->data_querier = std::make_shared<DataQuerier>(&m->geometry.scheduler->ram_cache());
-
-    m->ortho_texture = nucleus::tile::setup::texture_scheduler(
-        "ortho", std::make_unique<TileLoadService>("https://gataki.cg.tuwien.ac.at/raw/basemap/tiles/", TilePattern::ZYX_yPointingSouth, ".jpeg"), m->aabb_decorator, m->scheduler_thread.get());
-
-    m->map_label = nucleus::map_label::setup::scheduler("map_label",
-        std::make_unique<TileLoadService>("https://osm.cg.tuwien.ac.at/vector_tiles/poi_v1/", TilePattern::ZXY_yPointingSouth, ""),
-        m->aabb_decorator,
-        m->data_querier,
-        m->scheduler_thread.get());
-=======
+
     {
-        auto geometry_service = std::make_unique<TileLoadService>("https://alpinemaps.cg.tuwien.ac.at/tiles/alpine_png/", TilePattern::ZXY, ".png");
+        auto geometry_service = std::make_unique<TileLoadService>("https://alpinemaps.cg.tuwien.ac.at/tiles/at_dtm_alpinemaps/", TilePattern::ZXY, ".png");
+        // auto geometry_service = std::make_unique<TileLoadService>("https://alpinemaps.cg.tuwien.ac.at/tiles/alpine_png/", TilePattern::ZXY, ".png");
         m->geometry = nucleus::tile::setup::geometry_scheduler(std::move(geometry_service), m->aabb_decorator, m->scheduler_thread.get());
         m->scheduler_director->check_in("geometry", m->geometry.scheduler);
         m->data_querier = std::make_shared<DataQuerier>(&m->geometry.scheduler->ram_cache());
@@ -117,19 +102,14 @@
         auto map_label_service = std::make_unique<TileLoadService>("https://osm.cg.tuwien.ac.at/vector_tiles/poi_v1/", TilePattern::ZXY_yPointingSouth, "");
         m->map_label = nucleus::map_label::setup::scheduler(std::move(map_label_service), m->aabb_decorator, m->data_querier, m->scheduler_thread.get());
         m->scheduler_director->check_in("map_label", m->map_label.scheduler);
-    }
->>>>>>> d9d7fade
+
+        auto vector_layer_service = std::make_unique<TileLoadService>("https://osm.cg.tuwien.ac.at/vector_tiles/vector_layer_v1/", TilePattern::ZXY_yPointingSouth, "");
+        m->vector_layer = nucleus::vector_layer::setup::scheduler(std::move(vector_layer_service), m->aabb_decorator, m->scheduler_thread.get());
+        m->scheduler_director->check_in("map_label", m->map_label.scheduler);
+    }
     m->map_label.scheduler->set_geometry_ram_cache(&m->geometry.scheduler->ram_cache());
+    m->vector_layer.scheduler->set_geometry_ram_cache(&m->geometry.scheduler->ram_cache());
     m->geometry.scheduler->set_dataquerier(m->data_querier);
-
-    m->vector_layer = nucleus::vector_layer::setup::scheduler("vector_layer",
-        std::make_unique<TileLoadService>("https://osm.cg.tuwien.ac.at/vector_tiles/vector_layer_v1/", TilePattern::ZXY_yPointingSouth, ""),
-        // std::make_unique<TileLoadService>("http://localhost:3000/getmvt/", TilePattern::ZXY_yPointingSouth, ""),
-        // std::make_unique<TileLoadService>("http://localhost:8080/data/openmaptiles/", TilePattern::ZXY_yPointingSouth, ".pbf"),
-        // std::make_unique<TileLoadService>("https://mapsneu.wien.gv.at/basemapv/bmapv/3857/tile/", TilePattern::ZYX_yPointingSouth, ".pbf"),
-        m->aabb_decorator,
-        m->scheduler_thread.get());
-    m->vector_layer.scheduler->set_geometry_ram_cache(&m->geometry.scheduler->ram_cache());
 
     m->picker_manager = std::make_shared<PickerManager>();
     m->label_filter = std::make_shared<Filter>();
