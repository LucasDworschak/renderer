#############################################################################
# Alpine Terrain Renderer
# Copyright (C) 2023 Adam Celarek <family name at cg tuwien ac at>
# Copyright (C) 2023 Gerald Kimmersdorfer
#
# This program is free software: you can redistribute it and/or modify
# it under the terms of the GNU General Public License as published by
# the Free Software Foundation, either version 3 of the License, or
# (at your option) any later version.
#
# This program is distributed in the hope that it will be useful,
# but WITHOUT ANY WARRANTY; without even the implied warranty of
# MERCHANTABILITY or FITNESS FOR A PARTICULAR PURPOSE.  See the
# GNU General Public License for more details.
#
# You should have received a copy of the GNU General Public License
# along with this program.  If not, see <http://www.gnu.org/licenses/>.
#############################################################################

project(alpine-renderer-app LANGUAGES CXX)

qt_add_executable(alpineapp
    main.cpp
    RenderThreadNotifier.h RenderThreadNotifier.cpp
    TerrainRendererItem.h TerrainRendererItem.cpp
    GnssInformation.h GnssInformation.cpp
    TerrainRenderer.h TerrainRenderer.cpp
    HotReloader.h HotReloader.cpp
    AppSettings.h AppSettings.cpp
    timing/TimerFrontendManager.h timing/TimerFrontendManager.cpp
    timing/TimerFrontendObject.h timing/TimerFrontendObject.cpp
)

qt_add_qml_module(alpineapp
    URI app
    VERSION 1.0
    RESOURCE_PREFIX /qt/qml
    QML_FILES
        main_loader.qml
        Main.qml
        About.qml
        Map.qml
        SearchBox.qml
        SearchResults.qml
        Settings.qml
        Coordinates.qml
        StatsWindow.qml
        GeneralSettings.qml
        GlSettings.qml
        FloatingActionButtonGroup.qml
        components/LabledSlider.qml
        components/LabledRangeSlider.qml
        components/ColorPicker.qml
        components/PageDrawer.qml
        components/CheckGroup.qml
        components/SettingsPanel.qml
        components/SettingsTitle.qml
        components/DrawerButton.qml
        components/DrawerSeparator.qml
        components/DrawerSpacer.qml
        components/VectorEditor.qml
        components/DatePicker.qml
        components/DateMonthTablePicker.qml
        components/FloatingActionButton.qml
    RESOURCES
        icons/mascot.jpg
        icons/menu.svg
        icons/peak.svg
        icons/search.svg
        icons/favicon.ico
        icons/icon.svg
        icons/material/monitoring.svg
        icons/material/3d_rotation.svg
        icons/material/map.svg
        icons/material/pin_drop.svg
        icons/material/settings.svg
        icons/material/info.svg
<<<<<<< HEAD
        icons/plus.svg
=======
        icons/material/format_paint.svg
        icons/material/location_searching.svg
        icons/material/my_location.svg
        icons/material/navigation.svg
        icons/material/navigation_offset.svg
        icons/material/chevron_left.svg
        icons/material/visibility_off.svg
        icons/presets/basic.png
        icons/presets/shaded.png
        icons/presets/snow.png

>>>>>>> 89617392
)

qt_add_resources(alpineapp "height_data"
    PREFIX "/map"
    BASE ${renderer_static_data_SOURCE_DIR}
    FILES ${renderer_static_data_SOURCE_DIR}/height_data.atb
)

qt_add_translations(alpineapp TS_FILES
    i18n/de.ts
    i18n/en.ts
)

qt_add_resources(alpineapp "fonts"
    BASE ${alpineapp_fonts_SOURCE_DIR}/SourceSans/
    PREFIX "/fonts"
    FILES
    ${alpineapp_fonts_SOURCE_DIR}/SourceSans/SourceSans3-BlackIt.ttf
    ${alpineapp_fonts_SOURCE_DIR}/SourceSans/SourceSans3-BoldIt.ttf
    ${alpineapp_fonts_SOURCE_DIR}/SourceSans/SourceSans3-ExtraLightIt.ttf
    ${alpineapp_fonts_SOURCE_DIR}/SourceSans/SourceSans3-It.ttf
    ${alpineapp_fonts_SOURCE_DIR}/SourceSans/SourceSans3-Light.ttf
    ${alpineapp_fonts_SOURCE_DIR}/SourceSans/SourceSans3-Medium.ttf
    ${alpineapp_fonts_SOURCE_DIR}/SourceSans/SourceSans3-SemiboldIt.ttf
    ${alpineapp_fonts_SOURCE_DIR}/SourceSans/SourceSans3-Black.ttf
    ${alpineapp_fonts_SOURCE_DIR}/SourceSans/SourceSans3-Bold.ttf
    ${alpineapp_fonts_SOURCE_DIR}/SourceSans/SourceSans3-ExtraLight.ttf
    ${alpineapp_fonts_SOURCE_DIR}/SourceSans/SourceSans3-LightIt.ttf
    ${alpineapp_fonts_SOURCE_DIR}/SourceSans/SourceSans3-MediumIt.ttf
    ${alpineapp_fonts_SOURCE_DIR}/SourceSans/SourceSans3-Regular.ttf
    ${alpineapp_fonts_SOURCE_DIR}/SourceSans/SourceSans3-Semibold.ttf
)


set_target_properties(alpineapp PROPERTIES
    QT_ANDROID_PACKAGE_SOURCE_DIR ${CMAKE_CURRENT_SOURCE_DIR}/android
)
target_link_libraries(alpineapp PUBLIC nucleus gl_engine Qt::Quick Qt::QuickControls2 Qt::Charts)
if (ALP_ENABLE_POSITIONING)
    target_link_libraries(alpineapp PUBLIC Qt::Positioning)
    target_compile_definitions(alpineapp PUBLIC "ALP_ENABLE_GNSS")
endif()
if (ALP_ENABLE_APP_SHUTDOWN_AFTER_60S)
    target_compile_definitions(alpineapp PUBLIC "ALP_APP_SHUTDOWN_AFTER_60S")
endif()

if (ANDROID OR EMSCRIPTEN)
    target_compile_definitions(alpineapp PUBLIC ALP_QML_SOURCE_DIR="qrc:///qt/qml/app/")
else()
    target_compile_definitions(alpineapp PUBLIC ALP_QML_SOURCE_DIR="file:/${CMAKE_CURRENT_SOURCE_DIR}/")
endif()

if (ANDROID)
    add_android_openssl_libraries(alpineapp)

    install(TARGETS alpineapp
        LIBRARY DESTINATION ${CMAKE_INSTALL_LIBDIR}
        RUNTIME DESTINATION ${CMAKE_INSTALL_BINDIR})
endif()

if (EMSCRIPTEN)
    set(ALP_INSTALL_FILES
        "$<TARGET_FILE_DIR:alpineapp>/alpineapp.js"
        "$<TARGET_FILE_DIR:alpineapp>/alpineapp.wasm"
        "$<TARGET_FILE_DIR:alpineapp>/alpineapp.html"
        "$<TARGET_FILE_DIR:alpineapp>/qtloader.js"
    )

    if (ALP_ENABLE_THREADING)
        list(APPEND ALP_INSTALL_FILES "$<TARGET_FILE_DIR:alpineapp>/alpineapp.worker.js")
    endif()
    install(FILES ${ALP_INSTALL_FILES} DESTINATION ${ALP_WWW_INSTALL_DIR})
endif()<|MERGE_RESOLUTION|>--- conflicted
+++ resolved
@@ -75,9 +75,6 @@
         icons/material/pin_drop.svg
         icons/material/settings.svg
         icons/material/info.svg
-<<<<<<< HEAD
-        icons/plus.svg
-=======
         icons/material/format_paint.svg
         icons/material/location_searching.svg
         icons/material/my_location.svg
@@ -89,7 +86,7 @@
         icons/presets/shaded.png
         icons/presets/snow.png
 
->>>>>>> 89617392
+        icons/plus.svg
 )
 
 qt_add_resources(alpineapp "height_data"
