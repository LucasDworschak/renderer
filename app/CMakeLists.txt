cmake_minimum_required(VERSION 3.21)
project(alpine-renderer-app LANGUAGES CXX)

qt_add_executable(alpineapp
    main.cpp
    RenderThreadNotifier.h RenderThreadNotifier.cpp
    TerrainRendererItem.h TerrainRendererItem.cpp
    GnssInformation.h GnssInformation.cpp
    TerrainRenderer.h TerrainRenderer.cpp
    HotReloader.h HotReloader.cpp
    TimerFrontendManager.h TimerFrontendManager.cpp
)

qt_add_qml_module(alpineapp
    URI app
    VERSION 1.0
    RESOURCE_PREFIX /qt/qml
    QML_FILES
        main_loader.qml
        Main.qml
        About.qml
        Map.qml
        SearchBox.qml
        SearchResults.qml
        Settings.qml
        Coordinates.qml
        StatsWindow.qml
        GeneralSettings.qml
        GlSettings.qml
        components/ValSlider.qml
        components/ColorPicker.qml
        components/PageDrawer.qml
        components/SetGroup.qml
        components/SetDivider.qml
        components/SetPanel.qml
        components/SetTitle.qml
        components/Window.qml
        components/DrawerButton.qml
        components/DrawerSeparator.qml
        components/DrawerSpacer.qml
        components/VectorEditor.qml
        components/DatePicker.qml
        components/DateMonthTablePicker.qml
        components/SunAnglePicker.qml
        components/RoundMapButton.qml
    RESOURCES
        icons/camera_operation_centre.svg
        icons/compass.svg
        icons/current_location.svg
        icons/mascot.jpg
        icons/menu.svg
        icons/peak.svg
        icons/search.svg
<<<<<<< HEAD
        icons/favicon.ico
        icons/favicon_256.png
        icons/material/monitoring.svg
        icons/material/3d_rotation.svg
        icons/material/map.svg
        icons/material/pin_drop.svg
        icons/material/settings.svg
        icons/material/info.svg
=======
        icons/plus.svg
>>>>>>> 38e69cc7
)

qt_add_resources(alpineapp "height_data"
    PREFIX "/map"
    BASE ${alpine_height_data_SOURCE_DIR}
    FILES ${alpine_height_data_SOURCE_DIR}/height_data.atb
)

qt_add_translations(alpineapp TS_FILES
    i18n/de.ts
    i18n/en.ts
)

qt_add_resources(alpineapp "fonts"
    BASE ${alpineapp_fonts_SOURCE_DIR}/TTF/
    PREFIX "/fonts"
    FILES
    ${alpineapp_fonts_SOURCE_DIR}/TTF/SourceSans3-BlackIt.ttf
    ${alpineapp_fonts_SOURCE_DIR}/TTF/SourceSans3-BoldIt.ttf
    ${alpineapp_fonts_SOURCE_DIR}/TTF/SourceSans3-ExtraLightIt.ttf
    ${alpineapp_fonts_SOURCE_DIR}/TTF/SourceSans3-It.ttf
    ${alpineapp_fonts_SOURCE_DIR}/TTF/SourceSans3-Light.ttf
    ${alpineapp_fonts_SOURCE_DIR}/TTF/SourceSans3-Medium.ttf
    ${alpineapp_fonts_SOURCE_DIR}/TTF/SourceSans3-SemiboldIt.ttf
    ${alpineapp_fonts_SOURCE_DIR}/TTF/SourceSans3-Black.ttf
    ${alpineapp_fonts_SOURCE_DIR}/TTF/SourceSans3-Bold.ttf
    ${alpineapp_fonts_SOURCE_DIR}/TTF/SourceSans3-ExtraLight.ttf
    ${alpineapp_fonts_SOURCE_DIR}/TTF/SourceSans3-LightIt.ttf
    ${alpineapp_fonts_SOURCE_DIR}/TTF/SourceSans3-MediumIt.ttf
    ${alpineapp_fonts_SOURCE_DIR}/TTF/SourceSans3-Regular.ttf
    ${alpineapp_fonts_SOURCE_DIR}/TTF/SourceSans3-Semibold.ttf
)

find_package(Qt6 REQUIRED COMPONENTS Charts)
target_link_libraries(alpineapp PRIVATE Qt6::Charts)

set_target_properties(alpineapp PROPERTIES
    QT_ANDROID_PACKAGE_SOURCE_DIR ${CMAKE_CURRENT_SOURCE_DIR}/android
)
target_link_libraries(alpineapp PUBLIC nucleus gl_engine Qt::Quick Qt::QuickControls2)
if (ALP_ENABLE_POSITIONING)
    target_link_libraries(alpineapp PUBLIC Qt::Positioning)
    target_compile_definitions(alpineapp PUBLIC "ALP_ENABLE_GNSS")
endif()

if (ANDROID OR EMSCRIPTEN)
    target_compile_definitions(alpineapp PUBLIC ALP_QML_SOURCE_DIR="qrc:///qt/qml/app/")
else()
    target_compile_definitions(alpineapp PUBLIC ALP_QML_SOURCE_DIR="file:/${CMAKE_CURRENT_SOURCE_DIR}/")
endif()

if (ANDROID)
    add_android_openssl_libraries_to(alpineapp)

    install(TARGETS alpineapp
        LIBRARY DESTINATION ${CMAKE_INSTALL_LIBDIR}
        RUNTIME DESTINATION ${CMAKE_INSTALL_BINDIR})
endif()

if (EMSCRIPTEN)
    set(ALP_INSTALL_FILES
        "$<TARGET_FILE_DIR:alpineapp>/alpineapp.js"
        "$<TARGET_FILE_DIR:alpineapp>/alpineapp.wasm"
        "$<TARGET_FILE_DIR:alpineapp>/alpineapp.html"
        "$<TARGET_FILE_DIR:alpineapp>/qtloader.js"
    )

    if (ALP_ENABLE_THREADING)
        list(APPEND ALP_INSTALL_FILES "$<TARGET_FILE_DIR:alpineapp>/alpineapp.worker.js")
    endif()
    install(FILES ${ALP_INSTALL_FILES} DESTINATION ${ALP_WWW_INSTALL_DIR})
endif()<|MERGE_RESOLUTION|>--- conflicted
+++ resolved
@@ -51,7 +51,6 @@
         icons/menu.svg
         icons/peak.svg
         icons/search.svg
-<<<<<<< HEAD
         icons/favicon.ico
         icons/favicon_256.png
         icons/material/monitoring.svg
@@ -60,9 +59,7 @@
         icons/material/pin_drop.svg
         icons/material/settings.svg
         icons/material/info.svg
-=======
         icons/plus.svg
->>>>>>> 38e69cc7
 )
 
 qt_add_resources(alpineapp "height_data"
