/*****************************************************************************
 * Alpine Terrain Renderer
 * Copyright (C) 2017 Klarälvdalens Datakonsult AB, a KDAB Group company (Giuseppe D'Angelo)
 * Copyright (C) 2023 Adam Celarek
 * Copyright (C) 2023 Gerald Kimmersdorfer
 * Copyright (C) 2024 Jakob Maier
 *
 * This program is free software: you can redistribute it and/or modify
 * it under the terms of the GNU General Public License as published by
 * the Free Software Foundation, either version 3 of the License, or
 * (at your option) any later version.
 *
 * This program is distributed in the hope that it will be useful,
 * but WITHOUT ANY WARRANTY; without even the implied warranty of
 * MERCHANTABILITY or FITNESS FOR A PARTICULAR PURPOSE.  See the
 * GNU General Public License for more details.
 *
 * You should have received a copy of the GNU General Public License
 * along with this program.  If not, see <http://www.gnu.org/licenses/>.
 *****************************************************************************/

#pragma once

#include <QDateTime>
#include <QList>
#include <QQmlEngine>
#include <QQuickFramebufferObject>
#include <QString>
#include <QVector2D>
#include <QVector3D>

#include <gl_engine/UniformBufferObjects.h>
#include <nucleus/camera/Definition.h>
#include <nucleus/event_parameter.h>

#include "AppSettings.h"
<<<<<<< HEAD
#include "LabelFilter.h"
=======
#include "timing/TimerFrontendManager.h"

class QTimer;
>>>>>>> 1398f136

class TerrainRendererItem : public QQuickFramebufferObject {
    Q_OBJECT
    QML_NAMED_ELEMENT(TerrainRenderer)
    Q_PROPERTY(int frame_limit READ frame_limit WRITE set_frame_limit NOTIFY frame_limit_changed)
    Q_PROPERTY(nucleus::camera::Definition camera READ camera NOTIFY camera_changed)
    Q_PROPERTY(int camera_width READ camera_width NOTIFY camera_width_changed)
    Q_PROPERTY(int camera_height READ camera_height NOTIFY camera_height_changed)
    Q_PROPERTY(float field_of_view READ field_of_view WRITE set_field_of_view NOTIFY field_of_view_changed)
    Q_PROPERTY(float camera_rotation_from_north READ camera_rotation_from_north NOTIFY camera_rotation_from_north_changed)
    Q_PROPERTY(QPointF camera_operation_centre READ camera_operation_centre NOTIFY camera_operation_centre_changed)
    Q_PROPERTY(bool camera_operation_centre_visibility READ camera_operation_centre_visibility NOTIFY camera_operation_centre_visibility_changed)
    Q_PROPERTY(float camera_operation_centre_distance READ camera_operation_centre_distance NOTIFY camera_operation_centre_distance_changed)
    Q_PROPERTY(gl_engine::uboSharedConfig shared_config READ shared_config WRITE set_shared_config NOTIFY shared_config_changed)
    Q_PROPERTY(TimerFrontendManager* timer_manager MEMBER m_timer_manager CONSTANT)
    Q_PROPERTY(AppSettings* settings MEMBER m_settings CONSTANT)
    Q_PROPERTY(unsigned int in_flight_tiles READ in_flight_tiles NOTIFY in_flight_tiles_changed)
    Q_PROPERTY(unsigned int queued_tiles READ queued_tiles NOTIFY queued_tiles_changed)
    Q_PROPERTY(unsigned int cached_tiles READ cached_tiles NOTIFY cached_tiles_changed)
    Q_PROPERTY(unsigned int tile_cache_size READ tile_cache_size WRITE set_tile_cache_size NOTIFY tile_cache_size_changed)
    Q_PROPERTY(unsigned int selected_camera_position_index MEMBER m_selected_camera_position_index WRITE set_selected_camera_position_index)
    Q_PROPERTY(QVector2D sun_angles READ sun_angles WRITE set_sun_angles NOTIFY sun_angles_changed)
    Q_PROPERTY(bool continuous_update READ continuous_update WRITE set_continuous_update NOTIFY continuous_update_changed)

public:
    explicit TerrainRendererItem(QQuickItem* parent = 0);
    ~TerrainRendererItem() override;
    Renderer *createRenderer() const Q_DECL_OVERRIDE;

signals:

    void frame_limit_changed();

    void mouse_pressed(const nucleus::event_parameter::Mouse&) const;
    void mouse_moved(const nucleus::event_parameter::Mouse&) const;
    void wheel_turned(const nucleus::event_parameter::Wheel&) const;
    void touch_made(const nucleus::event_parameter::Touch&) const;
    void key_pressed(const QKeyCombination&) const;
    void key_released(const QKeyCombination&) const;
    void update_camera_requested() const;
    //    void viewport_changed(const glm::uvec2& new_viewport) const;
    void position_set_by_user(double new_latitude, double new_longitude);
    void camera_definition_set_by_user(const nucleus::camera::Definition&) const;

    void shared_config_changed(gl_engine::uboSharedConfig new_shared_config) const;
    void hud_visible_changed(bool new_hud_visible);

    void rotation_north_requested();
    void camera_changed();
    void camera_width_changed();
    void camera_height_changed();
    void field_of_view_changed();
    void camera_rotation_from_north_changed();
    void camera_operation_centre_changed();
    void camera_operation_centre_visibility_changed();
    void camera_operation_centre_distance_changed();
    void render_quality_changed(float new_render_quality);

    void in_flight_tiles_changed(unsigned new_n);

    void queued_tiles_changed(unsigned new_n);

    void cached_tiles_changed(unsigned new_n);

    void tile_cache_size_changed(unsigned new_cache_size);

    void gui_update_global_cursor_pos(double latitude, double longitude, double altitude);

    void sun_angles_changed(QVector2D newSunAngles);

    void reload_shader();

    void init_after_creation() const;

    void continuous_update_changed(bool continuous_update);

    void filter_updated(const FilterDefinitions& filter_definitions);

protected:
    void touchEvent(QTouchEvent*) override;
    void mousePressEvent(QMouseEvent*) override;
    void mouseMoveEvent(QMouseEvent*) override;
    void wheelEvent(QWheelEvent*) override;
    void keyPressEvent(QKeyEvent*) override;
    void keyReleaseEvent(QKeyEvent*) override;

public slots:
    void set_position(double latitude, double longitude);
    void rotate_north();
    void set_gl_preset(const QString& preset_b64_string);
    void read_global_position(glm::dvec3 latlonalt);
    void camera_definition_changed(const nucleus::camera::Definition& new_definition); // gets called whenever camera changes
    void trigger_filter_update(const FilterDefinitions& filter_definitions);

private slots:
    void schedule_update();
    void init_after_creation_slot();
    void datetime_changed(const QDateTime& new_datetime);
    void gl_sundir_date_link_changed(bool new_value);


public:
    [[nodiscard]] int frame_limit() const;
    void set_frame_limit(int new_frame_limit);

    [[nodiscard]] nucleus::camera::Definition camera() const;
    void set_read_only_camera(const nucleus::camera::Definition& new_camera); // implementation detail

    int camera_width() const;
    void set_read_only_camera_width(int new_camera_width);

    int camera_height() const;
    void set_read_only_camera_height(int new_camera_height);

    float field_of_view() const;
    void set_field_of_view(float new_field_of_view);

    float camera_rotation_from_north() const;
    void set_camera_rotation_from_north(float new_camera_rotation_from_north);

    QPointF camera_operation_centre() const;
    void set_camera_operation_centre(QPointF new_camera_operation_centre);

    bool camera_operation_centre_visibility() const;
    void set_camera_operation_centre_visibility(bool new_camera_operation_centre_visibility);

    float camera_operation_centre_distance() const;
    void set_camera_operation_centre_distance(float new_camera_operation_centre_distance);

    gl_engine::uboSharedConfig shared_config() const;
    void set_shared_config(gl_engine::uboSharedConfig new_shared_config);

    void set_selected_camera_position_index(unsigned value);

    [[nodiscard]] unsigned int in_flight_tiles() const;
    void set_in_flight_tiles(unsigned int new_in_flight_tiles);

    [[nodiscard]] unsigned int queued_tiles() const;
    void set_queued_tiles(unsigned int new_queued_tiles);

    [[nodiscard]] unsigned int cached_tiles() const;
    void set_cached_tiles(unsigned int new_cached_tiles);

    [[nodiscard]] unsigned int tile_cache_size() const;
    void set_tile_cache_size(unsigned int new_tile_cache_size);

    QVector2D sun_angles() const;
    void set_sun_angles(QVector2D new_sunAngles);

    const AppSettings* settings() { return m_settings; }

    bool continuous_update() const;
    void set_continuous_update(bool new_continuous_update);

private:
    void recalculate_sun_angles();
    void update_gl_sun_dir_from_sun_angles(gl_engine::uboSharedConfig& ubo);

    bool m_continuous_update = false;
    float m_camera_rotation_from_north = 0;
    QPointF m_camera_operation_centre;
    bool m_camera_operation_centre_visibility = false;
    float m_camera_operation_centre_distance = 1;
    float m_field_of_view = 60;
    int m_frame_limit = 30;
    unsigned m_tile_cache_size = 12000;
    unsigned m_cached_tiles = 0;
    unsigned m_queued_tiles = 0;
    unsigned m_in_flight_tiles = 0;
    unsigned int m_selected_camera_position_index = 0;
    QDateTime m_selected_datetime = QDateTime::currentDateTime();

    gl_engine::uboSharedConfig m_shared_config;

    QTimer* m_update_timer = nullptr;
    nucleus::camera::Definition m_camera;
    int m_camera_width = 0;
    int m_camera_height = 0;

    TimerFrontendManager* m_timer_manager;
    AppSettings* m_settings;
    QVector2D m_sun_angles; // azimuth and zenith
    glm::dvec3 m_last_camera_latlonalt;
    glm::dvec3 m_last_camera_lookat_latlonalt;

    // Note: This was originaly a singleton. But that introduces some issues
    // with the multi-thread nature of this app. So far the url modifier is
    // only necessary in this class and on this thread, so we'll use it here.
    std::shared_ptr<nucleus::utils::UrlModifier> m_url_modifier;
};<|MERGE_RESOLUTION|>--- conflicted
+++ resolved
@@ -32,15 +32,12 @@
 #include <gl_engine/UniformBufferObjects.h>
 #include <nucleus/camera/Definition.h>
 #include <nucleus/event_parameter.h>
+#include <nucleus/map_label/FilterDefinitions.h>
 
 #include "AppSettings.h"
-<<<<<<< HEAD
-#include "LabelFilter.h"
-=======
 #include "timing/TimerFrontendManager.h"
 
 class QTimer;
->>>>>>> 1398f136
 
 class TerrainRendererItem : public QQuickFramebufferObject {
     Q_OBJECT
@@ -117,7 +114,7 @@
 
     void continuous_update_changed(bool continuous_update);
 
-    void filter_updated(const FilterDefinitions& filter_definitions);
+    void filter_updated(const nucleus::maplabel::FilterDefinitions& filter_definitions);
 
 protected:
     void touchEvent(QTouchEvent*) override;
@@ -133,7 +130,7 @@
     void set_gl_preset(const QString& preset_b64_string);
     void read_global_position(glm::dvec3 latlonalt);
     void camera_definition_changed(const nucleus::camera::Definition& new_definition); // gets called whenever camera changes
-    void trigger_filter_update(const FilterDefinitions& filter_definitions);
+    void trigger_filter_update(const nucleus::maplabel::FilterDefinitions& filter_definitions);
 
 private slots:
     void schedule_update();
