--- conflicted
+++ resolved
@@ -41,17 +41,13 @@
     Q_PROPERTY(QPointF camera_operation_centre READ camera_operation_centre NOTIFY camera_operation_centre_changed)
     Q_PROPERTY(bool camera_operation_centre_visibility READ camera_operation_centre_visibility NOTIFY camera_operation_centre_visibility_changed)
     Q_PROPERTY(float camera_operation_centre_distance READ camera_operation_centre_distance NOTIFY camera_operation_centre_distance_changed)
-<<<<<<< HEAD
     Q_PROPERTY(float render_quality READ render_quality WRITE set_render_quality NOTIFY render_quality_changed)    
     Q_PROPERTY(gl_engine::uboSharedConfig shared_config MEMBER m_shared_config NOTIFY shared_config_changed)
     Q_PROPERTY(TimerFrontendManager* timer_manager MEMBER m_timer_manager)
-=======
-    Q_PROPERTY(float render_quality READ render_quality WRITE set_render_quality NOTIFY render_quality_changed)
     Q_PROPERTY(unsigned int in_flight_tiles READ in_flight_tiles NOTIFY in_flight_tiles_changed)
     Q_PROPERTY(unsigned int queued_tiles READ queued_tiles NOTIFY queued_tiles_changed)
     Q_PROPERTY(unsigned int cached_tiles READ cached_tiles NOTIFY cached_tiles_changed)
     Q_PROPERTY(unsigned int tile_cache_size READ tile_cache_size WRITE set_tile_cache_size NOTIFY tile_cache_size_changed)
->>>>>>> 4674e8ce
 
 public:
     explicit TerrainRendererItem(QQuickItem* parent = 0);
