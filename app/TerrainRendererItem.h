/****************************************************************************
**
** Copyright (C) 2017 Klarälvdalens Datakonsult AB, a KDAB Group company.
** Author: Giuseppe D'Angelo
** Contact: info@kdab.com
**
** This program is free software: you can redistribute it and/or modify
** it under the terms of the GNU Lesser General Public License as published by
** the Free Software Foundation, either version 3 of the License, or
** (at your option) any later version.
**
** This program is distributed in the hope that it will be useful,
** but WITHOUT ANY WARRANTY; without even the implied warranty of
** MERCHANTABILITY or FITNESS FOR A PARTICULAR PURPOSE.  See the
** GNU Lesser General Public License for more details.
**
** You should have received a copy of the GNU Lesser General Public License
** along with this program.  If not, see <http://www.gnu.org/licenses/>.
**
****************************************************************************/

#ifndef TERRAINRENDERERITEM_H
#define TERRAINRENDERERITEM_H

#include "nucleus/camera/Definition.h"
#include "nucleus/event_parameter.h"
#include <QQuickFramebufferObject>
#include <QTimer>

class TerrainRendererItem : public QQuickFramebufferObject {
    Q_OBJECT
    Q_PROPERTY(int frame_limit READ frame_limit WRITE set_frame_limit NOTIFY frame_limit_changed)
    Q_PROPERTY(nucleus::camera::Definition camera READ camera NOTIFY camera_changed)
    Q_PROPERTY(int camera_width READ camera_width NOTIFY camera_width_changed)
    Q_PROPERTY(int camera_height READ camera_height NOTIFY camera_height_changed)
    Q_PROPERTY(float field_of_view READ field_of_view WRITE set_field_of_view NOTIFY field_of_view_changed)
<<<<<<< HEAD
    Q_PROPERTY(QPointF camera_operation_centre READ camera_operation_centre WRITE set_camera_operation_centre NOTIFY camera_operation_centre_changed)
    Q_PROPERTY(bool camera_operation_centre_visibility READ camera_operation_centre_visibility WRITE set_camera_operation_centre_visibility NOTIFY camera_operation_centre_visibility_changed)
=======
    Q_PROPERTY(QPointF camera_operation_center READ camera_operation_center WRITE set_camera_operation_center NOTIFY camera_operation_center_changed)
    Q_PROPERTY(float render_quality READ render_quality WRITE set_render_quality NOTIFY render_quality_changed)
>>>>>>> 6cfeb3b5

public:
    explicit TerrainRendererItem(QQuickItem* parent = 0);
    ~TerrainRendererItem() override;
    Renderer *createRenderer() const Q_DECL_OVERRIDE;

signals:

    void frame_limit_changed();

    void mouse_pressed(const nucleus::event_parameter::Mouse&) const;
    void mouse_moved(const nucleus::event_parameter::Mouse&) const;
    void wheel_turned(const nucleus::event_parameter::Wheel&) const;
    void touch_made(const nucleus::event_parameter::Touch&) const;
    void key_pressed(const QKeyCombination&) const;
    void key_released(const QKeyCombination&) const;
    //    void viewport_changed(const glm::uvec2& new_viewport) const;
    void position_set_by_user(double new_latitude, double new_longitude);

    void camera_changed();
    void camera_width_changed();
    void camera_height_changed();
    void field_of_view_changed();
<<<<<<< HEAD

    void camera_operation_centre_changed();

    void camera_operation_centre_visibility_changed();
=======
    void camera_operation_center_changed();
    void render_quality_changed(float new_render_quality);
>>>>>>> 6cfeb3b5

protected:
    void touchEvent(QTouchEvent*) override;
    void mousePressEvent(QMouseEvent*) override;
    void mouseMoveEvent(QMouseEvent*) override;
    void wheelEvent(QWheelEvent*) override;
    void keyPressEvent(QKeyEvent*) override;
    void keyReleaseEvent(QKeyEvent*) override;

public slots:
    void set_position(double latitude, double longitude);

private slots:
    void schedule_update();
    void key_timer();

public:
    [[nodiscard]] int frame_limit() const;
    void set_frame_limit(int new_frame_limit);

    [[nodiscard]] nucleus::camera::Definition camera() const;
    void set_read_only_camera(const nucleus::camera::Definition& new_camera); // implementation detail

    int camera_width() const;
    void set_read_only_camera_width(int new_camera_width);

    int camera_height() const;
    void set_read_only_camera_height(int new_camera_height);

    float field_of_view() const;
    void set_field_of_view(float new_field_of_view);

    QPointF camera_operation_centre() const;
    void set_camera_operation_centre(QPointF new_camera_operation_centre);

    bool camera_operation_centre_visibility() const;
    void set_camera_operation_centre_visibility(bool new_camera_operation_centre_visibility);

    float render_quality() const;
    void set_render_quality(float new_render_quality);

private:
    QPointF m_camera_operation_centre;
    bool m_camera_operation_centre_visibility = false;
    float m_field_of_view = 75;
    int m_frame_limit = 60;
    float m_render_quality = 0.5f;

    QTimer* m_update_timer = nullptr;
    nucleus::camera::Definition m_camera;
<<<<<<< HEAD
    int m_frame_buffer_width = 0;
    int m_frame_buffer_height = 0;
    QTimer *m_timer = new QTimer(this);
    int m_keys_pressed = 0;
=======
    int m_camera_width = 0;
    int m_camera_height = 0;
>>>>>>> 6cfeb3b5
};

#endif // TERRAINRENDERERITEM_H<|MERGE_RESOLUTION|>--- conflicted
+++ resolved
@@ -34,13 +34,9 @@
     Q_PROPERTY(int camera_width READ camera_width NOTIFY camera_width_changed)
     Q_PROPERTY(int camera_height READ camera_height NOTIFY camera_height_changed)
     Q_PROPERTY(float field_of_view READ field_of_view WRITE set_field_of_view NOTIFY field_of_view_changed)
-<<<<<<< HEAD
     Q_PROPERTY(QPointF camera_operation_centre READ camera_operation_centre WRITE set_camera_operation_centre NOTIFY camera_operation_centre_changed)
     Q_PROPERTY(bool camera_operation_centre_visibility READ camera_operation_centre_visibility WRITE set_camera_operation_centre_visibility NOTIFY camera_operation_centre_visibility_changed)
-=======
-    Q_PROPERTY(QPointF camera_operation_center READ camera_operation_center WRITE set_camera_operation_center NOTIFY camera_operation_center_changed)
     Q_PROPERTY(float render_quality READ render_quality WRITE set_render_quality NOTIFY render_quality_changed)
->>>>>>> 6cfeb3b5
 
 public:
     explicit TerrainRendererItem(QQuickItem* parent = 0);
@@ -64,15 +60,9 @@
     void camera_width_changed();
     void camera_height_changed();
     void field_of_view_changed();
-<<<<<<< HEAD
-
     void camera_operation_centre_changed();
-
     void camera_operation_centre_visibility_changed();
-=======
-    void camera_operation_center_changed();
     void render_quality_changed(float new_render_quality);
->>>>>>> 6cfeb3b5
 
 protected:
     void touchEvent(QTouchEvent*) override;
@@ -123,15 +113,10 @@
 
     QTimer* m_update_timer = nullptr;
     nucleus::camera::Definition m_camera;
-<<<<<<< HEAD
-    int m_frame_buffer_width = 0;
-    int m_frame_buffer_height = 0;
+    int m_camera_width = 0;
+    int m_camera_height = 0;
     QTimer *m_timer = new QTimer(this);
     int m_keys_pressed = 0;
-=======
-    int m_camera_width = 0;
-    int m_camera_height = 0;
->>>>>>> 6cfeb3b5
 };
 
 #endif // TERRAINRENDERERITEM_H