--- conflicted
+++ resolved
@@ -205,13 +205,10 @@
         main.onWidthChanged(); // trigger responsive updates manually
     }
 
-<<<<<<< HEAD
-=======
     function toggleSteepnessLegend() {
         steepnessLegend.visible = !steepnessLegend.visible
     }
 
->>>>>>> 3662b218
     TerrainRenderer {
         id: map
         focus: true
