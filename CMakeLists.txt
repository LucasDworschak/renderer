cmake_minimum_required(VERSION 3.21)
project(alpine-renderer LANGUAGES CXX)

option(ALP_UNITTESTS "include unit test targets in the buildsystem" ON)
option(ALP_ENABLE_ADDRESS_SANITIZER "compiles atb with address sanitizer enabled (only debug, works only on g++ and clang)" OFF)
option(ALP_ENABLE_THREAD_SANITIZER "compiles atb with thread sanitizer enabled (only debug, works only on g++ and clang)" OFF)
option(ALP_ENABLE_THREADING "Puts the scheduler into an extra thread." OFF)
option(ALP_ENABLE_ASSERTS "enable asserts (do not define NDEBUG)" ON)
set(ALP_INSTALL_DIR "${CMAKE_CURRENT_BINARY_DIR}" CACHE PATH "path to the install directory (for webassembly files, i.e., www directory)")
option(ALP_USE_LLVM_LINKER "use lld (llvm) for linking. it's parallel and much faster, but not installed by default. if it's not installed, you'll get errors, that openmp or other stuff is not installed (hard to track down)" OFF)


############################################ sources ##############################################
set(ALP_NUCLEUS_SOURCES
    nucleus/AbstractRenderWindow.h nucleus/AbstractRenderWindow.cpp
    nucleus/Controller.h nucleus/Controller.cpp
    nucleus/event_parameter.h
    nucleus/Raster.h
    nucleus/srs.h nucleus/srs.cpp
    nucleus/Tile.cpp nucleus/Tile.h
    nucleus/TileScheduler.h nucleus/TileScheduler.cpp
    nucleus/tile_scheduler/utils.h
    nucleus/tile_scheduler/DrawListGenerator.h nucleus/tile_scheduler/DrawListGenerator.cpp
    nucleus/tile_scheduler/GpuCacheTileScheduler.h nucleus/tile_scheduler/GpuCacheTileScheduler.cpp
    nucleus/tile_scheduler/SimplisticTileScheduler.h nucleus/tile_scheduler/SimplisticTileScheduler.cpp
    nucleus/TileLoadService.h nucleus/TileLoadService.cpp
    nucleus/camera/Controller.h nucleus/camera/Controller.cpp
    nucleus/camera/CrapyInteraction.h nucleus/camera/CrapyInteraction.cpp
    nucleus/camera/Definition.h nucleus/camera/Definition.cpp
    nucleus/camera/InteractionStyle.h nucleus/camera/InteractionStyle.cpp
    nucleus/camera/NearPlaneAdjuster.h nucleus/camera/NearPlaneAdjuster.cpp
<<<<<<< HEAD
    nucleus/camera/OrbitInteraction.h nucleus/camera/OrbitInteraction.cpp
=======
    nucleus/camera/AbstractRayCaster.h
>>>>>>> 9223e402
    nucleus/camera/stored_positions.h
    nucleus/utils/terrain_mesh_index_generator.h
    nucleus/utils/tile_conversion.h nucleus/utils/tile_conversion.cpp
)
set(ALP_GL_SOURCES
    gl_engine/Atmosphere.h gl_engine/Atmosphere.cpp
    gl_engine/Framebuffer.h gl_engine/Framebuffer.cpp
    gl_engine/ShaderManager.h gl_engine/ShaderManager.cpp
    gl_engine/TileManager.h gl_engine/TileManager.cpp
    gl_engine/TileSet.h
    gl_engine/Window.cpp gl_engine/Window.h
    gl_engine/DebugPainter.h gl_engine/DebugPainter.cpp
    gl_engine/helpers.h
    gl_engine/ShaderProgram.h gl_engine/ShaderProgram.cpp
)
set(ALP_GL_SHADERS
    gl_shaders/atmosphere_bg.frag
    gl_shaders/atmosphere_implementation.frag
    gl_shaders/screen_copy.frag
    gl_shaders/screen_pass.vert
    gl_shaders/tile.frag
    gl_shaders/tile.vert
    gl_shaders/depth.frag
)
set(ALP_PLAIN_RENDERER_SOURCES
    plain_renderer/main.cpp
    plain_renderer/Window.h plain_renderer/Window.cpp
)
set(ALP_APP_SOURCES
    app/main.cpp
    app/RenderThreadNotifier.h app/RenderThreadNotifier.cpp
    app/myframebufferobject.h app/myframebufferobject.cpp
)
set(ALP_APP_QML
    app/main.qml
    app/CameraControls.qml
)
if (ALP_UNITTESTS AND NOT EMSCRIPTEN)
    set(ALP_CATCH_UNITTEST_GL_SOURCES
        gl_engine/Framebuffer.h gl_engine/Framebuffer.cpp
        gl_engine/ShaderProgram.h gl_engine/ShaderProgram.cpp
        unittests_gl/main.cpp
        unittests_gl/framebuffer.cpp
    )
    set(ALP_CATCH_UNITTEST_SOURCES
        unittests/main.cpp
        unittests/catch2_helpers.h
        unittests/test_Camera.cpp
        unittests/test_DrawListGenerator.cpp
        unittests/test_helpers.h
        unittests/test_raster.cpp
        unittests/test_terrain_mesh_index_generator.cpp
        unittests/test_srs.cpp
        unittests/test_tile.cpp
        unittests/test_tile_conversion.cpp
    )
    set(ALP_QT_UNITTESTS
        TileLoadService
        camera_Controller_and_NearPlaneAdjuster
    )
    set(ALP_QT_SCHEDULER_UNITTESTS
        SimplisticTileScheduler
        GpuCacheTileScheduler
    )
endif()

include(FetchContent)
FetchContent_Declare(
  alpine_height_data
  URL      https://gataki.cg.tuwien.ac.at/tiles/alpine_png2/height_data.atb
  DOWNLOAD_NO_EXTRACT true
  URL_HASH MD5=f5458b48ade5d6aaf980fcfc5b6be29a
)
FetchContent_MakeAvailable(alpine_height_data)

########################################### setup #################################################
set(CMAKE_CXX_STANDARD 20)
set(CMAKE_AUTOMOC ON)
set(CMAKE_AUTORCC ON)
set(CMAKE_AUTOUIC ON)

find_package(Qt6 REQUIRED COMPONENTS Core Gui OpenGL Network Quick QuickControls2 LinguistTools)
add_subdirectory(sherpa)    # pulls in Catch2 and glm


if (ALP_ENABLE_ADDRESS_SANITIZER)
    message(NOTICE "building with address sanitizer enabled")
    set (CMAKE_CXX_FLAGS_DEBUG "${CMAKE_CXX_FLAGS_DEBUG} -fno-omit-frame-pointer -fsanitize=address")
    set (CMAKE_LINKER_FLAGS_DEBUG "${CMAKE_LINKER_FLAGS_DEBUG} -fno-omit-frame-pointer -fsanitize=address")
endif()
if (ALP_ENABLE_THREAD_SANITIZER)
    message(NOTICE "building with thread sanitizer enabled")
    message(WARN ": use the thread sanitizer supression file, e.g.: TSAN_OPTIONS=\"suppressions=thread_sanitizer_suppression.txt\" ./terrainbuilder")
    set (CMAKE_CXX_FLAGS_DEBUG "${CMAKE_CXX_FLAGS_DEBUG} -fno-omit-frame-pointer -fsanitize=thread")
    set (CMAKE_LINKER_FLAGS_DEBUG "${CMAKE_LINKER_FLAGS_DEBUG} -fno-omit-frame-pointer -fsanitize=thread")
endif()

if (ALP_USE_LLVM_LINKER)
    string(APPEND CMAKE_EXE_LINKER_FLAGS " -fuse-ld=lld")
endif()

############################################ nucleus ##############################################
qt_add_library(nucleus STATIC
    ${ALP_NUCLEUS_SOURCES}
)

target_include_directories(nucleus PRIVATE . PUBLIC ${CMAKE_SOURCE_DIR})
#target_compile_definitions(nucleus PUBLIC GLM_ENABLE_EXPERIMENTAL)
if (NOT EMSCRIPTEN)
    target_compile_definitions(nucleus PUBLIC ALP_USE_DISK_CACHE)
endif()
target_link_libraries(nucleus PUBLIC sherpa Qt::Core Qt::Gui Qt6::Network)


if (ALP_ENABLE_ASSERTS)
    target_compile_options(nucleus PUBLIC "-U NDEBUG")
endif()
if (ALP_ENABLE_THREADING)
    target_compile_definitions(nucleus PUBLIC "ALP_ENABLE_THREADING")
endif()

########################################### gl engine #############################################
qt_add_library(gl_engine STATIC ${ALP_GL_SOURCES})
target_link_libraries(gl_engine PUBLIC nucleus Qt::Core Qt::OpenGL)
target_include_directories(gl_engine PRIVATE .)

qt_add_resources(gl_engine "gl_shaders"
     PREFIX "/"
     FILES ${ALP_GL_SHADERS}
)
target_compile_definitions(gl_engine PUBLIC "ALP_RESOURCES_PREFIX=\"${CMAKE_SOURCE_DIR}/\"")

########################################### plain render frontend #############################################
qt_add_executable(plain_renderer
    ${ALP_PLAIN_RENDERER_SOURCES}
)
set_target_properties(plain_renderer PROPERTIES
    WIN32_EXECUTABLE TRUE
    MACOSX_BUNDLE TRUE
)
target_link_libraries(plain_renderer PUBLIC gl_engine Qt::Gui)
target_include_directories(plain_renderer PRIVATE .)

qt_add_resources(plain_renderer "alpine_app_resources"
    PREFIX "/resources"
    BASE ${alpine_height_data_SOURCE_DIR}
    FILES ${alpine_height_data_SOURCE_DIR}/height_data.atb
)

message(NOTICE "ALP_INSTALL_DIR = ${ALP_INSTALL_DIR}")
if (NOT EMSCRIPTEN)
    install(TARGETS plain_renderer
        RUNTIME DESTINATION "${ALP_INSTALL_DIR}"
        BUNDLE DESTINATION "${ALP_INSTALL_DIR}"
        LIBRARY DESTINATION "${ALP_INSTALL_DIR}"
    )
else ()
    configure_file(site/index.html index.html COPYONLY)
    configure_file(site/mascot.png mascot.png COPYONLY)
    set(ALP_INSTALL_FILES
        "$<TARGET_FILE_DIR:plain_renderer>/plain_renderer.js"
        "$<TARGET_FILE_DIR:plain_renderer>/plain_renderer.wasm"
        "$<TARGET_FILE_DIR:plain_renderer>/qtloader.js"
        "${CMAKE_SOURCE_DIR}/site/index.html"
        "${CMAKE_SOURCE_DIR}/site/mascot.png"
    )
    if (ALP_ENABLE_THREADING)
        list(APPEND ALP_INSTALL_FILES "$<TARGET_FILE_DIR:plain_renderer>/plain_renderer.worker.js")
    endif()
    install(FILES ${ALP_INSTALL_FILES} DESTINATION ${ALP_INSTALL_DIR})

endif()

########################################### app render frontend #############################################

qt_add_executable(alpineapp
    ${ALP_APP_SOURCES}
)

qt_add_qml_module(alpineapp
    URI alpinemaps
    VERSION 1.0
    QML_FILES ${ALP_APP_QML}
)
qt_add_resources(alpineapp "alpine_app_resources"
    PREFIX "/resources"
    BASE ${alpine_height_data_SOURCE_DIR}
    FILES ${alpine_height_data_SOURCE_DIR}/height_data.atb
)
qt_add_translations(alpineapp TS_FILES app/i18n/de.ts app/i18n/en.ts)

set_target_properties(alpineapp PROPERTIES
#    MACOSX_BUNDLE_GUI_IDENTIFIER my.example.com
#    MACOSX_BUNDLE_BUNDLE_VERSION ${PROJECT_VERSION}
#    MACOSX_BUNDLE_SHORT_VERSION_STRING ${PROJECT_VERSION_MAJOR}.${PROJECT_VERSION_MINOR}
#    MACOSX_BUNDLE TRUE
#    WIN32_EXECUTABLE TRUE
    QT_ANDROID_PACKAGE_SOURCE_DIR ${CMAKE_CURRENT_SOURCE_DIR}/android
)
target_link_libraries(alpineapp PUBLIC gl_engine Qt::Quick Qt::QuickControls2)
set_property(TARGET alpineapp PROPERTY QT_ANDROID_EXTRA_LIBS
    /home/madam/bin/Android/SDK/android_openssl/latest/arm64/libcrypto_1_1.so
    /home/madam/bin/Android/SDK/android_openssl/latest/arm64/libssl_1_1.so)
install(TARGETS alpineapp
    BUNDLE DESTINATION .
    LIBRARY DESTINATION ${CMAKE_INSTALL_LIBDIR})


#################################### unit tests for backend #######################################
if (ALP_UNITTESTS AND NOT EMSCRIPTEN)
    add_executable(unittests ${ALP_CATCH_UNITTEST_SOURCES})
    target_link_libraries(unittests PUBLIC nucleus Catch2::Catch2)
    target_compile_definitions(unittests PUBLIC "ALP_TEST_DATA_DIR=\"${CMAKE_SOURCE_DIR}/unittests/data/\"")
    if (ALP_ENABLE_ASSERTS)
        target_compile_options(unittests PUBLIC "-U NDEBUG")
    endif()

    qt_add_executable(unittests_gl ${ALP_CATCH_UNITTEST_GL_SOURCES})
    target_link_libraries(unittests_gl PUBLIC nucleus Catch2::Catch2 Qt::Core Qt::Gui Qt::OpenGL)
    target_compile_definitions(unittests_gl PUBLIC "ALP_RESOURCES_PREFIX=\"${CMAKE_SOURCE_DIR}/\"")
    if (ALP_ENABLE_ASSERTS)
        target_compile_options(unittests_gl PUBLIC "-U NDEBUG")
    endif()

    find_package(Qt6 REQUIRED COMPONENTS Test)
    enable_testing(true)
    function(add_cute_test name)
        add_executable(qtest_${name} unittests_qt/${name}.cpp)
        add_test(NAME ${name} COMMAND qtest_${name})
        target_link_libraries(qtest_${name} PUBLIC nucleus Qt6::Test)
        target_compile_definitions(qtest_${name} PUBLIC "ALP_TEST_DATA_DIR=\"${CMAKE_SOURCE_DIR}/unittests/data/\"")
    endfunction()
    foreach(cute_test ${ALP_QT_UNITTESTS})
        add_cute_test(${cute_test})
    endforeach()


    function(add_cute_scheduler_test name)
        add_executable(qtest_${name} unittests_qt/${name}.cpp unittests_qt/TileScheduler.h)
        add_test(NAME qtest_${name} COMMAND ${name})
        target_link_libraries(qtest_${name} PUBLIC nucleus Qt6::Test)
        target_compile_definitions(qtest_${name} PUBLIC "ALP_TEST_DATA_DIR=\"${CMAKE_SOURCE_DIR}/unittests/data/\"")
    endfunction()
    foreach(cute_test ${ALP_QT_SCHEDULER_UNITTESTS})
        add_cute_scheduler_test(${cute_test})
    endforeach()

endif()
<|MERGE_RESOLUTION|>--- conflicted
+++ resolved
@@ -1,284 +1,281 @@
-cmake_minimum_required(VERSION 3.21)
-project(alpine-renderer LANGUAGES CXX)
-
-option(ALP_UNITTESTS "include unit test targets in the buildsystem" ON)
-option(ALP_ENABLE_ADDRESS_SANITIZER "compiles atb with address sanitizer enabled (only debug, works only on g++ and clang)" OFF)
-option(ALP_ENABLE_THREAD_SANITIZER "compiles atb with thread sanitizer enabled (only debug, works only on g++ and clang)" OFF)
-option(ALP_ENABLE_THREADING "Puts the scheduler into an extra thread." OFF)
-option(ALP_ENABLE_ASSERTS "enable asserts (do not define NDEBUG)" ON)
-set(ALP_INSTALL_DIR "${CMAKE_CURRENT_BINARY_DIR}" CACHE PATH "path to the install directory (for webassembly files, i.e., www directory)")
-option(ALP_USE_LLVM_LINKER "use lld (llvm) for linking. it's parallel and much faster, but not installed by default. if it's not installed, you'll get errors, that openmp or other stuff is not installed (hard to track down)" OFF)
-
-
-############################################ sources ##############################################
-set(ALP_NUCLEUS_SOURCES
-    nucleus/AbstractRenderWindow.h nucleus/AbstractRenderWindow.cpp
-    nucleus/Controller.h nucleus/Controller.cpp
-    nucleus/event_parameter.h
-    nucleus/Raster.h
-    nucleus/srs.h nucleus/srs.cpp
-    nucleus/Tile.cpp nucleus/Tile.h
-    nucleus/TileScheduler.h nucleus/TileScheduler.cpp
-    nucleus/tile_scheduler/utils.h
-    nucleus/tile_scheduler/DrawListGenerator.h nucleus/tile_scheduler/DrawListGenerator.cpp
-    nucleus/tile_scheduler/GpuCacheTileScheduler.h nucleus/tile_scheduler/GpuCacheTileScheduler.cpp
-    nucleus/tile_scheduler/SimplisticTileScheduler.h nucleus/tile_scheduler/SimplisticTileScheduler.cpp
-    nucleus/TileLoadService.h nucleus/TileLoadService.cpp
-    nucleus/camera/Controller.h nucleus/camera/Controller.cpp
-    nucleus/camera/CrapyInteraction.h nucleus/camera/CrapyInteraction.cpp
-    nucleus/camera/Definition.h nucleus/camera/Definition.cpp
-    nucleus/camera/InteractionStyle.h nucleus/camera/InteractionStyle.cpp
-    nucleus/camera/NearPlaneAdjuster.h nucleus/camera/NearPlaneAdjuster.cpp
-<<<<<<< HEAD
-    nucleus/camera/OrbitInteraction.h nucleus/camera/OrbitInteraction.cpp
-=======
-    nucleus/camera/AbstractRayCaster.h
->>>>>>> 9223e402
-    nucleus/camera/stored_positions.h
-    nucleus/utils/terrain_mesh_index_generator.h
-    nucleus/utils/tile_conversion.h nucleus/utils/tile_conversion.cpp
-)
-set(ALP_GL_SOURCES
-    gl_engine/Atmosphere.h gl_engine/Atmosphere.cpp
-    gl_engine/Framebuffer.h gl_engine/Framebuffer.cpp
-    gl_engine/ShaderManager.h gl_engine/ShaderManager.cpp
-    gl_engine/TileManager.h gl_engine/TileManager.cpp
-    gl_engine/TileSet.h
-    gl_engine/Window.cpp gl_engine/Window.h
-    gl_engine/DebugPainter.h gl_engine/DebugPainter.cpp
-    gl_engine/helpers.h
-    gl_engine/ShaderProgram.h gl_engine/ShaderProgram.cpp
-)
-set(ALP_GL_SHADERS
-    gl_shaders/atmosphere_bg.frag
-    gl_shaders/atmosphere_implementation.frag
-    gl_shaders/screen_copy.frag
-    gl_shaders/screen_pass.vert
-    gl_shaders/tile.frag
-    gl_shaders/tile.vert
-    gl_shaders/depth.frag
-)
-set(ALP_PLAIN_RENDERER_SOURCES
-    plain_renderer/main.cpp
-    plain_renderer/Window.h plain_renderer/Window.cpp
-)
-set(ALP_APP_SOURCES
-    app/main.cpp
-    app/RenderThreadNotifier.h app/RenderThreadNotifier.cpp
-    app/myframebufferobject.h app/myframebufferobject.cpp
-)
-set(ALP_APP_QML
-    app/main.qml
-    app/CameraControls.qml
-)
-if (ALP_UNITTESTS AND NOT EMSCRIPTEN)
-    set(ALP_CATCH_UNITTEST_GL_SOURCES
-        gl_engine/Framebuffer.h gl_engine/Framebuffer.cpp
-        gl_engine/ShaderProgram.h gl_engine/ShaderProgram.cpp
-        unittests_gl/main.cpp
-        unittests_gl/framebuffer.cpp
-    )
-    set(ALP_CATCH_UNITTEST_SOURCES
-        unittests/main.cpp
-        unittests/catch2_helpers.h
-        unittests/test_Camera.cpp
-        unittests/test_DrawListGenerator.cpp
-        unittests/test_helpers.h
-        unittests/test_raster.cpp
-        unittests/test_terrain_mesh_index_generator.cpp
-        unittests/test_srs.cpp
-        unittests/test_tile.cpp
-        unittests/test_tile_conversion.cpp
-    )
-    set(ALP_QT_UNITTESTS
-        TileLoadService
-        camera_Controller_and_NearPlaneAdjuster
-    )
-    set(ALP_QT_SCHEDULER_UNITTESTS
-        SimplisticTileScheduler
-        GpuCacheTileScheduler
-    )
-endif()
-
-include(FetchContent)
-FetchContent_Declare(
-  alpine_height_data
-  URL      https://gataki.cg.tuwien.ac.at/tiles/alpine_png2/height_data.atb
-  DOWNLOAD_NO_EXTRACT true
-  URL_HASH MD5=f5458b48ade5d6aaf980fcfc5b6be29a
-)
-FetchContent_MakeAvailable(alpine_height_data)
-
-########################################### setup #################################################
-set(CMAKE_CXX_STANDARD 20)
-set(CMAKE_AUTOMOC ON)
-set(CMAKE_AUTORCC ON)
-set(CMAKE_AUTOUIC ON)
-
-find_package(Qt6 REQUIRED COMPONENTS Core Gui OpenGL Network Quick QuickControls2 LinguistTools)
-add_subdirectory(sherpa)    # pulls in Catch2 and glm
-
-
-if (ALP_ENABLE_ADDRESS_SANITIZER)
-    message(NOTICE "building with address sanitizer enabled")
-    set (CMAKE_CXX_FLAGS_DEBUG "${CMAKE_CXX_FLAGS_DEBUG} -fno-omit-frame-pointer -fsanitize=address")
-    set (CMAKE_LINKER_FLAGS_DEBUG "${CMAKE_LINKER_FLAGS_DEBUG} -fno-omit-frame-pointer -fsanitize=address")
-endif()
-if (ALP_ENABLE_THREAD_SANITIZER)
-    message(NOTICE "building with thread sanitizer enabled")
-    message(WARN ": use the thread sanitizer supression file, e.g.: TSAN_OPTIONS=\"suppressions=thread_sanitizer_suppression.txt\" ./terrainbuilder")
-    set (CMAKE_CXX_FLAGS_DEBUG "${CMAKE_CXX_FLAGS_DEBUG} -fno-omit-frame-pointer -fsanitize=thread")
-    set (CMAKE_LINKER_FLAGS_DEBUG "${CMAKE_LINKER_FLAGS_DEBUG} -fno-omit-frame-pointer -fsanitize=thread")
-endif()
-
-if (ALP_USE_LLVM_LINKER)
-    string(APPEND CMAKE_EXE_LINKER_FLAGS " -fuse-ld=lld")
-endif()
-
-############################################ nucleus ##############################################
-qt_add_library(nucleus STATIC
-    ${ALP_NUCLEUS_SOURCES}
-)
-
-target_include_directories(nucleus PRIVATE . PUBLIC ${CMAKE_SOURCE_DIR})
-#target_compile_definitions(nucleus PUBLIC GLM_ENABLE_EXPERIMENTAL)
-if (NOT EMSCRIPTEN)
-    target_compile_definitions(nucleus PUBLIC ALP_USE_DISK_CACHE)
-endif()
-target_link_libraries(nucleus PUBLIC sherpa Qt::Core Qt::Gui Qt6::Network)
-
-
-if (ALP_ENABLE_ASSERTS)
-    target_compile_options(nucleus PUBLIC "-U NDEBUG")
-endif()
-if (ALP_ENABLE_THREADING)
-    target_compile_definitions(nucleus PUBLIC "ALP_ENABLE_THREADING")
-endif()
-
-########################################### gl engine #############################################
-qt_add_library(gl_engine STATIC ${ALP_GL_SOURCES})
-target_link_libraries(gl_engine PUBLIC nucleus Qt::Core Qt::OpenGL)
-target_include_directories(gl_engine PRIVATE .)
-
-qt_add_resources(gl_engine "gl_shaders"
-     PREFIX "/"
-     FILES ${ALP_GL_SHADERS}
-)
-target_compile_definitions(gl_engine PUBLIC "ALP_RESOURCES_PREFIX=\"${CMAKE_SOURCE_DIR}/\"")
-
-########################################### plain render frontend #############################################
-qt_add_executable(plain_renderer
-    ${ALP_PLAIN_RENDERER_SOURCES}
-)
-set_target_properties(plain_renderer PROPERTIES
-    WIN32_EXECUTABLE TRUE
-    MACOSX_BUNDLE TRUE
-)
-target_link_libraries(plain_renderer PUBLIC gl_engine Qt::Gui)
-target_include_directories(plain_renderer PRIVATE .)
-
-qt_add_resources(plain_renderer "alpine_app_resources"
-    PREFIX "/resources"
-    BASE ${alpine_height_data_SOURCE_DIR}
-    FILES ${alpine_height_data_SOURCE_DIR}/height_data.atb
-)
-
-message(NOTICE "ALP_INSTALL_DIR = ${ALP_INSTALL_DIR}")
-if (NOT EMSCRIPTEN)
-    install(TARGETS plain_renderer
-        RUNTIME DESTINATION "${ALP_INSTALL_DIR}"
-        BUNDLE DESTINATION "${ALP_INSTALL_DIR}"
-        LIBRARY DESTINATION "${ALP_INSTALL_DIR}"
-    )
-else ()
-    configure_file(site/index.html index.html COPYONLY)
-    configure_file(site/mascot.png mascot.png COPYONLY)
-    set(ALP_INSTALL_FILES
-        "$<TARGET_FILE_DIR:plain_renderer>/plain_renderer.js"
-        "$<TARGET_FILE_DIR:plain_renderer>/plain_renderer.wasm"
-        "$<TARGET_FILE_DIR:plain_renderer>/qtloader.js"
-        "${CMAKE_SOURCE_DIR}/site/index.html"
-        "${CMAKE_SOURCE_DIR}/site/mascot.png"
-    )
-    if (ALP_ENABLE_THREADING)
-        list(APPEND ALP_INSTALL_FILES "$<TARGET_FILE_DIR:plain_renderer>/plain_renderer.worker.js")
-    endif()
-    install(FILES ${ALP_INSTALL_FILES} DESTINATION ${ALP_INSTALL_DIR})
-
-endif()
-
-########################################### app render frontend #############################################
-
-qt_add_executable(alpineapp
-    ${ALP_APP_SOURCES}
-)
-
-qt_add_qml_module(alpineapp
-    URI alpinemaps
-    VERSION 1.0
-    QML_FILES ${ALP_APP_QML}
-)
-qt_add_resources(alpineapp "alpine_app_resources"
-    PREFIX "/resources"
-    BASE ${alpine_height_data_SOURCE_DIR}
-    FILES ${alpine_height_data_SOURCE_DIR}/height_data.atb
-)
-qt_add_translations(alpineapp TS_FILES app/i18n/de.ts app/i18n/en.ts)
-
-set_target_properties(alpineapp PROPERTIES
-#    MACOSX_BUNDLE_GUI_IDENTIFIER my.example.com
-#    MACOSX_BUNDLE_BUNDLE_VERSION ${PROJECT_VERSION}
-#    MACOSX_BUNDLE_SHORT_VERSION_STRING ${PROJECT_VERSION_MAJOR}.${PROJECT_VERSION_MINOR}
-#    MACOSX_BUNDLE TRUE
-#    WIN32_EXECUTABLE TRUE
-    QT_ANDROID_PACKAGE_SOURCE_DIR ${CMAKE_CURRENT_SOURCE_DIR}/android
-)
-target_link_libraries(alpineapp PUBLIC gl_engine Qt::Quick Qt::QuickControls2)
-set_property(TARGET alpineapp PROPERTY QT_ANDROID_EXTRA_LIBS
-    /home/madam/bin/Android/SDK/android_openssl/latest/arm64/libcrypto_1_1.so
-    /home/madam/bin/Android/SDK/android_openssl/latest/arm64/libssl_1_1.so)
-install(TARGETS alpineapp
-    BUNDLE DESTINATION .
-    LIBRARY DESTINATION ${CMAKE_INSTALL_LIBDIR})
-
-
-#################################### unit tests for backend #######################################
-if (ALP_UNITTESTS AND NOT EMSCRIPTEN)
-    add_executable(unittests ${ALP_CATCH_UNITTEST_SOURCES})
-    target_link_libraries(unittests PUBLIC nucleus Catch2::Catch2)
-    target_compile_definitions(unittests PUBLIC "ALP_TEST_DATA_DIR=\"${CMAKE_SOURCE_DIR}/unittests/data/\"")
-    if (ALP_ENABLE_ASSERTS)
-        target_compile_options(unittests PUBLIC "-U NDEBUG")
-    endif()
-
-    qt_add_executable(unittests_gl ${ALP_CATCH_UNITTEST_GL_SOURCES})
-    target_link_libraries(unittests_gl PUBLIC nucleus Catch2::Catch2 Qt::Core Qt::Gui Qt::OpenGL)
-    target_compile_definitions(unittests_gl PUBLIC "ALP_RESOURCES_PREFIX=\"${CMAKE_SOURCE_DIR}/\"")
-    if (ALP_ENABLE_ASSERTS)
-        target_compile_options(unittests_gl PUBLIC "-U NDEBUG")
-    endif()
-
-    find_package(Qt6 REQUIRED COMPONENTS Test)
-    enable_testing(true)
-    function(add_cute_test name)
-        add_executable(qtest_${name} unittests_qt/${name}.cpp)
-        add_test(NAME ${name} COMMAND qtest_${name})
-        target_link_libraries(qtest_${name} PUBLIC nucleus Qt6::Test)
-        target_compile_definitions(qtest_${name} PUBLIC "ALP_TEST_DATA_DIR=\"${CMAKE_SOURCE_DIR}/unittests/data/\"")
-    endfunction()
-    foreach(cute_test ${ALP_QT_UNITTESTS})
-        add_cute_test(${cute_test})
-    endforeach()
-
-
-    function(add_cute_scheduler_test name)
-        add_executable(qtest_${name} unittests_qt/${name}.cpp unittests_qt/TileScheduler.h)
-        add_test(NAME qtest_${name} COMMAND ${name})
-        target_link_libraries(qtest_${name} PUBLIC nucleus Qt6::Test)
-        target_compile_definitions(qtest_${name} PUBLIC "ALP_TEST_DATA_DIR=\"${CMAKE_SOURCE_DIR}/unittests/data/\"")
-    endfunction()
-    foreach(cute_test ${ALP_QT_SCHEDULER_UNITTESTS})
-        add_cute_scheduler_test(${cute_test})
-    endforeach()
-
-endif()
+cmake_minimum_required(VERSION 3.21)
+project(alpine-renderer LANGUAGES CXX)
+
+option(ALP_UNITTESTS "include unit test targets in the buildsystem" ON)
+option(ALP_ENABLE_ADDRESS_SANITIZER "compiles atb with address sanitizer enabled (only debug, works only on g++ and clang)" OFF)
+option(ALP_ENABLE_THREAD_SANITIZER "compiles atb with thread sanitizer enabled (only debug, works only on g++ and clang)" OFF)
+option(ALP_ENABLE_THREADING "Puts the scheduler into an extra thread." OFF)
+option(ALP_ENABLE_ASSERTS "enable asserts (do not define NDEBUG)" ON)
+set(ALP_INSTALL_DIR "${CMAKE_CURRENT_BINARY_DIR}" CACHE PATH "path to the install directory (for webassembly files, i.e., www directory)")
+option(ALP_USE_LLVM_LINKER "use lld (llvm) for linking. it's parallel and much faster, but not installed by default. if it's not installed, you'll get errors, that openmp or other stuff is not installed (hard to track down)" OFF)
+
+
+############################################ sources ##############################################
+set(ALP_NUCLEUS_SOURCES
+    nucleus/AbstractRenderWindow.h nucleus/AbstractRenderWindow.cpp
+    nucleus/Controller.h nucleus/Controller.cpp
+    nucleus/event_parameter.h
+    nucleus/Raster.h
+    nucleus/srs.h nucleus/srs.cpp
+    nucleus/Tile.cpp nucleus/Tile.h
+    nucleus/TileScheduler.h nucleus/TileScheduler.cpp
+    nucleus/tile_scheduler/utils.h
+    nucleus/tile_scheduler/DrawListGenerator.h nucleus/tile_scheduler/DrawListGenerator.cpp
+    nucleus/tile_scheduler/GpuCacheTileScheduler.h nucleus/tile_scheduler/GpuCacheTileScheduler.cpp
+    nucleus/tile_scheduler/SimplisticTileScheduler.h nucleus/tile_scheduler/SimplisticTileScheduler.cpp
+    nucleus/TileLoadService.h nucleus/TileLoadService.cpp
+    nucleus/camera/Controller.h nucleus/camera/Controller.cpp
+    nucleus/camera/CrapyInteraction.h nucleus/camera/CrapyInteraction.cpp
+    nucleus/camera/Definition.h nucleus/camera/Definition.cpp
+    nucleus/camera/InteractionStyle.h nucleus/camera/InteractionStyle.cpp
+    nucleus/camera/NearPlaneAdjuster.h nucleus/camera/NearPlaneAdjuster.cpp
+    nucleus/camera/OrbitInteraction.h nucleus/camera/OrbitInteraction.cpp
+    nucleus/camera/AbstractRayCaster.h
+    nucleus/camera/stored_positions.h
+    nucleus/utils/terrain_mesh_index_generator.h
+    nucleus/utils/tile_conversion.h nucleus/utils/tile_conversion.cpp
+)
+set(ALP_GL_SOURCES
+    gl_engine/Atmosphere.h gl_engine/Atmosphere.cpp
+    gl_engine/Framebuffer.h gl_engine/Framebuffer.cpp
+    gl_engine/ShaderManager.h gl_engine/ShaderManager.cpp
+    gl_engine/TileManager.h gl_engine/TileManager.cpp
+    gl_engine/TileSet.h
+    gl_engine/Window.cpp gl_engine/Window.h
+    gl_engine/DebugPainter.h gl_engine/DebugPainter.cpp
+    gl_engine/helpers.h
+    gl_engine/ShaderProgram.h gl_engine/ShaderProgram.cpp
+)
+set(ALP_GL_SHADERS
+    gl_shaders/atmosphere_bg.frag
+    gl_shaders/atmosphere_implementation.frag
+    gl_shaders/screen_copy.frag
+    gl_shaders/screen_pass.vert
+    gl_shaders/tile.frag
+    gl_shaders/tile.vert
+    gl_shaders/depth.frag
+)
+set(ALP_PLAIN_RENDERER_SOURCES
+    plain_renderer/main.cpp
+    plain_renderer/Window.h plain_renderer/Window.cpp
+)
+set(ALP_APP_SOURCES
+    app/main.cpp
+    app/RenderThreadNotifier.h app/RenderThreadNotifier.cpp
+    app/myframebufferobject.h app/myframebufferobject.cpp
+)
+set(ALP_APP_QML
+    app/main.qml
+    app/CameraControls.qml
+)
+if (ALP_UNITTESTS AND NOT EMSCRIPTEN)
+    set(ALP_CATCH_UNITTEST_GL_SOURCES
+        gl_engine/Framebuffer.h gl_engine/Framebuffer.cpp
+        gl_engine/ShaderProgram.h gl_engine/ShaderProgram.cpp
+        unittests_gl/main.cpp
+        unittests_gl/framebuffer.cpp
+    )
+    set(ALP_CATCH_UNITTEST_SOURCES
+        unittests/main.cpp
+        unittests/catch2_helpers.h
+        unittests/test_Camera.cpp
+        unittests/test_DrawListGenerator.cpp
+        unittests/test_helpers.h
+        unittests/test_raster.cpp
+        unittests/test_terrain_mesh_index_generator.cpp
+        unittests/test_srs.cpp
+        unittests/test_tile.cpp
+        unittests/test_tile_conversion.cpp
+    )
+    set(ALP_QT_UNITTESTS
+        TileLoadService
+        camera_Controller_and_NearPlaneAdjuster
+    )
+    set(ALP_QT_SCHEDULER_UNITTESTS
+        SimplisticTileScheduler
+        GpuCacheTileScheduler
+    )
+endif()
+
+include(FetchContent)
+FetchContent_Declare(
+  alpine_height_data
+  URL      https://gataki.cg.tuwien.ac.at/tiles/alpine_png2/height_data.atb
+  DOWNLOAD_NO_EXTRACT true
+  URL_HASH MD5=f5458b48ade5d6aaf980fcfc5b6be29a
+)
+FetchContent_MakeAvailable(alpine_height_data)
+
+########################################### setup #################################################
+set(CMAKE_CXX_STANDARD 20)
+set(CMAKE_AUTOMOC ON)
+set(CMAKE_AUTORCC ON)
+set(CMAKE_AUTOUIC ON)
+
+find_package(Qt6 REQUIRED COMPONENTS Core Gui OpenGL Network Quick QuickControls2 LinguistTools)
+add_subdirectory(sherpa)    # pulls in Catch2 and glm
+
+
+if (ALP_ENABLE_ADDRESS_SANITIZER)
+    message(NOTICE "building with address sanitizer enabled")
+    set (CMAKE_CXX_FLAGS_DEBUG "${CMAKE_CXX_FLAGS_DEBUG} -fno-omit-frame-pointer -fsanitize=address")
+    set (CMAKE_LINKER_FLAGS_DEBUG "${CMAKE_LINKER_FLAGS_DEBUG} -fno-omit-frame-pointer -fsanitize=address")
+endif()
+if (ALP_ENABLE_THREAD_SANITIZER)
+    message(NOTICE "building with thread sanitizer enabled")
+    message(WARN ": use the thread sanitizer supression file, e.g.: TSAN_OPTIONS=\"suppressions=thread_sanitizer_suppression.txt\" ./terrainbuilder")
+    set (CMAKE_CXX_FLAGS_DEBUG "${CMAKE_CXX_FLAGS_DEBUG} -fno-omit-frame-pointer -fsanitize=thread")
+    set (CMAKE_LINKER_FLAGS_DEBUG "${CMAKE_LINKER_FLAGS_DEBUG} -fno-omit-frame-pointer -fsanitize=thread")
+endif()
+
+if (ALP_USE_LLVM_LINKER)
+    string(APPEND CMAKE_EXE_LINKER_FLAGS " -fuse-ld=lld")
+endif()
+
+############################################ nucleus ##############################################
+qt_add_library(nucleus STATIC
+    ${ALP_NUCLEUS_SOURCES}
+)
+
+target_include_directories(nucleus PRIVATE . PUBLIC ${CMAKE_SOURCE_DIR})
+#target_compile_definitions(nucleus PUBLIC GLM_ENABLE_EXPERIMENTAL)
+if (NOT EMSCRIPTEN)
+    target_compile_definitions(nucleus PUBLIC ALP_USE_DISK_CACHE)
+endif()
+target_link_libraries(nucleus PUBLIC sherpa Qt::Core Qt::Gui Qt6::Network)
+
+
+if (ALP_ENABLE_ASSERTS)
+    target_compile_options(nucleus PUBLIC "-U NDEBUG")
+endif()
+if (ALP_ENABLE_THREADING)
+    target_compile_definitions(nucleus PUBLIC "ALP_ENABLE_THREADING")
+endif()
+
+########################################### gl engine #############################################
+qt_add_library(gl_engine STATIC ${ALP_GL_SOURCES})
+target_link_libraries(gl_engine PUBLIC nucleus Qt::Core Qt::OpenGL)
+target_include_directories(gl_engine PRIVATE .)
+
+qt_add_resources(gl_engine "gl_shaders"
+     PREFIX "/"
+     FILES ${ALP_GL_SHADERS}
+)
+target_compile_definitions(gl_engine PUBLIC "ALP_RESOURCES_PREFIX=\"${CMAKE_SOURCE_DIR}/\"")
+
+########################################### plain render frontend #############################################
+qt_add_executable(plain_renderer
+    ${ALP_PLAIN_RENDERER_SOURCES}
+)
+set_target_properties(plain_renderer PROPERTIES
+    WIN32_EXECUTABLE TRUE
+    MACOSX_BUNDLE TRUE
+)
+target_link_libraries(plain_renderer PUBLIC gl_engine Qt::Gui)
+target_include_directories(plain_renderer PRIVATE .)
+
+qt_add_resources(plain_renderer "alpine_app_resources"
+    PREFIX "/resources"
+    BASE ${alpine_height_data_SOURCE_DIR}
+    FILES ${alpine_height_data_SOURCE_DIR}/height_data.atb
+)
+
+message(NOTICE "ALP_INSTALL_DIR = ${ALP_INSTALL_DIR}")
+if (NOT EMSCRIPTEN)
+    install(TARGETS plain_renderer
+        RUNTIME DESTINATION "${ALP_INSTALL_DIR}"
+        BUNDLE DESTINATION "${ALP_INSTALL_DIR}"
+        LIBRARY DESTINATION "${ALP_INSTALL_DIR}"
+    )
+else ()
+    configure_file(site/index.html index.html COPYONLY)
+    configure_file(site/mascot.png mascot.png COPYONLY)
+    set(ALP_INSTALL_FILES
+        "$<TARGET_FILE_DIR:plain_renderer>/plain_renderer.js"
+        "$<TARGET_FILE_DIR:plain_renderer>/plain_renderer.wasm"
+        "$<TARGET_FILE_DIR:plain_renderer>/qtloader.js"
+        "${CMAKE_SOURCE_DIR}/site/index.html"
+        "${CMAKE_SOURCE_DIR}/site/mascot.png"
+    )
+    if (ALP_ENABLE_THREADING)
+        list(APPEND ALP_INSTALL_FILES "$<TARGET_FILE_DIR:plain_renderer>/plain_renderer.worker.js")
+    endif()
+    install(FILES ${ALP_INSTALL_FILES} DESTINATION ${ALP_INSTALL_DIR})
+
+endif()
+
+########################################### app render frontend #############################################
+
+qt_add_executable(alpineapp
+    ${ALP_APP_SOURCES}
+)
+
+qt_add_qml_module(alpineapp
+    URI alpinemaps
+    VERSION 1.0
+    QML_FILES ${ALP_APP_QML}
+)
+qt_add_resources(alpineapp "alpine_app_resources"
+    PREFIX "/resources"
+    BASE ${alpine_height_data_SOURCE_DIR}
+    FILES ${alpine_height_data_SOURCE_DIR}/height_data.atb
+)
+qt_add_translations(alpineapp TS_FILES app/i18n/de.ts app/i18n/en.ts)
+
+set_target_properties(alpineapp PROPERTIES
+#    MACOSX_BUNDLE_GUI_IDENTIFIER my.example.com
+#    MACOSX_BUNDLE_BUNDLE_VERSION ${PROJECT_VERSION}
+#    MACOSX_BUNDLE_SHORT_VERSION_STRING ${PROJECT_VERSION_MAJOR}.${PROJECT_VERSION_MINOR}
+#    MACOSX_BUNDLE TRUE
+#    WIN32_EXECUTABLE TRUE
+    QT_ANDROID_PACKAGE_SOURCE_DIR ${CMAKE_CURRENT_SOURCE_DIR}/android
+)
+target_link_libraries(alpineapp PUBLIC gl_engine Qt::Quick Qt::QuickControls2)
+set_property(TARGET alpineapp PROPERTY QT_ANDROID_EXTRA_LIBS
+    /home/madam/bin/Android/SDK/android_openssl/latest/arm64/libcrypto_1_1.so
+    /home/madam/bin/Android/SDK/android_openssl/latest/arm64/libssl_1_1.so)
+install(TARGETS alpineapp
+    BUNDLE DESTINATION .
+    LIBRARY DESTINATION ${CMAKE_INSTALL_LIBDIR})
+
+
+#################################### unit tests for backend #######################################
+if (ALP_UNITTESTS AND NOT EMSCRIPTEN)
+    add_executable(unittests ${ALP_CATCH_UNITTEST_SOURCES})
+    target_link_libraries(unittests PUBLIC nucleus Catch2::Catch2)
+    target_compile_definitions(unittests PUBLIC "ALP_TEST_DATA_DIR=\"${CMAKE_SOURCE_DIR}/unittests/data/\"")
+    if (ALP_ENABLE_ASSERTS)
+        target_compile_options(unittests PUBLIC "-U NDEBUG")
+    endif()
+
+    qt_add_executable(unittests_gl ${ALP_CATCH_UNITTEST_GL_SOURCES})
+    target_link_libraries(unittests_gl PUBLIC nucleus Catch2::Catch2 Qt::Core Qt::Gui Qt::OpenGL)
+    target_compile_definitions(unittests_gl PUBLIC "ALP_RESOURCES_PREFIX=\"${CMAKE_SOURCE_DIR}/\"")
+    if (ALP_ENABLE_ASSERTS)
+        target_compile_options(unittests_gl PUBLIC "-U NDEBUG")
+    endif()
+
+    find_package(Qt6 REQUIRED COMPONENTS Test)
+    enable_testing(true)
+    function(add_cute_test name)
+        add_executable(qtest_${name} unittests_qt/${name}.cpp)
+        add_test(NAME ${name} COMMAND qtest_${name})
+        target_link_libraries(qtest_${name} PUBLIC nucleus Qt6::Test)
+        target_compile_definitions(qtest_${name} PUBLIC "ALP_TEST_DATA_DIR=\"${CMAKE_SOURCE_DIR}/unittests/data/\"")
+    endfunction()
+    foreach(cute_test ${ALP_QT_UNITTESTS})
+        add_cute_test(${cute_test})
+    endforeach()
+
+
+    function(add_cute_scheduler_test name)
+        add_executable(qtest_${name} unittests_qt/${name}.cpp unittests_qt/TileScheduler.h)
+        add_test(NAME qtest_${name} COMMAND ${name})
+        target_link_libraries(qtest_${name} PUBLIC nucleus Qt6::Test)
+        target_compile_definitions(qtest_${name} PUBLIC "ALP_TEST_DATA_DIR=\"${CMAKE_SOURCE_DIR}/unittests/data/\"")
+    endfunction()
+    foreach(cute_test ${ALP_QT_SCHEDULER_UNITTESTS})
+        add_cute_scheduler_test(${cute_test})
+    endforeach()
+
+endif()