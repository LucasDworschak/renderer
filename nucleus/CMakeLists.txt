 #############################################################################
# Alpine Terrain Renderer
# Copyright (C) 2023 Adam Celarek <family name at cg tuwien ac at>
# Copyright (C) 2024 Lucas Dworschak
# Copyright (C) 2023 Gerald Kimmersdorfer
# Copyright (C) 2015 Taylor Braun-Jones (via github.com/nocnokneo/cmake-git-versioning-example)
#
# This program is free software: you can redistribute it and/or modify
# it under the terms of the GNU General Public License as published by
# the Free Software Foundation, either version 3 of the License, or
# (at your option) any later version.
#
# This program is distributed in the hope that it will be useful,
# but WITHOUT ANY WARRANTY; without even the implied warranty of
# MERCHANTABILITY or FITNESS FOR A PARTICULAR PURPOSE.  See the
# GNU General Public License for more details.
#
# You should have received a copy of the GNU General Public License
# along with this program.  If not, see <http://www.gnu.org/licenses/>.
#############################################################################

project(alpine-renderer-nucleus LANGUAGES CXX)

alp_add_git_repository(stb_slim URL https://github.com/AlpineMapsOrgDependencies/stb_slim.git COMMITISH 547fade2a12793e1bea4733d59646b4f436e25a4)
alp_add_git_repository(radix URL https://github.com/AlpineMapsOrg/radix.git COMMITISH d1fd1f75ebcfd560d8ad2ec8633ef8430c4976e7 NOT_SYSTEM)
alp_add_git_repository(tl_expected URL https://github.com/TartanLlama/expected.git COMMITISH v1.1.0 DO_NOT_ADD_SUBPROJECT)
alp_add_git_repository(zppbits URL https://github.com/eyalz800/zpp_bits.git COMMITISH v4.4.25 DO_NOT_ADD_SUBPROJECT)
if(ALP_ENABLE_LABELS)
    alp_add_git_repository(vector_tiles URL https://github.com/AlpineMapsOrg/vector-tile.git COMMITISH 2c525181b8a23286cc6973168569aa3ced7554a2)
endif()
alp_add_git_repository(goofy_tc URL https://github.com/AlpineMapsOrgDependencies/Goofy_slim.git COMMITISH 13b228784960a6227bb6ca704ff34161bbac1b91 DO_NOT_ADD_SUBPROJECT)

if(ALP_RASTERIZER STREQUAL "cdt")
    alp_add_git_repository(cdt URL https://github.com/artem-ogre/CDT.git COMMITISH 46f1ce1f495a97617d90e8c833d0d29406335fdf DO_NOT_ADD_SUBPROJECT)
elseif(ALP_RASTERIZER STREQUAL "earcut")
    alp_add_git_repository(earcut URL https://github.com/mapbox/earcut.hpp.git COMMITISH 7fa7aa30183849e988ae79ab2eef19f9ae97acf4 DO_NOT_ADD_SUBPROJECT)
endif()

add_library(zppbits INTERFACE)
target_include_directories(zppbits SYSTEM INTERFACE ${zppbits_SOURCE_DIR})

add_library(goofy_tc INTERFACE)
target_include_directories(goofy_tc INTERFACE ${goofy_tc_SOURCE_DIR})
set_target_properties(goofy_tc PROPERTIES SYSTEM true)

add_library(tl_expected INTERFACE)
target_include_directories(tl_expected INTERFACE ${tl_expected_SOURCE_DIR}/include)

if(ALP_RASTERIZER STREQUAL "cdt")
    add_library(cdt INTERFACE)
    target_include_directories(cdt INTERFACE ${cdt_SOURCE_DIR}/CDT/include)
elseif(ALP_RASTERIZER STREQUAL "earcut")
    add_library(earcut INTERFACE)
    target_include_directories(earcut INTERFACE ${earcut_SOURCE_DIR}/include/mapbox)
endif()

set(alp_version_out ${CMAKE_BINARY_DIR}/alp_version/nucleus/version.cpp)

# cmake tests for existance of ${alp_version_out}.do_always_run. since it's always missing, cmake tries to generate it using this command.
# this makes sure, that the command is always run. ${alp_version_out} is not always updated, so nucleus_version is only recompiled
# if the version really changes.
add_custom_command(
    OUTPUT ${alp_version_out} ${alp_version_out}.do_always_run
    COMMAND ${CMAKE_COMMAND} -D ALP_VERSION_TEMPLATE=${CMAKE_CURRENT_SOURCE_DIR}/version.cpp.in
                             -D ALP_VERSION_DESTINATION=${alp_version_out}
                             -P ${CMAKE_SOURCE_DIR}/cmake/alp_generate_version_file.cmake
    COMMENT "Updating ${alp_version_out}"
)

add_library(nucleus_version STATIC
    version.h
    ${alp_version_out}
)

qt_add_library(nucleus STATIC
    AbstractRenderWindow.h
    event_parameter.h
    Raster.h
    srs.h srs.cpp
    tile/utils.h tile/utils.cpp
    tile/DrawListGenerator.h tile/DrawListGenerator.cpp
    tile/types.h
    tile/constants.h
    tile/QuadAssembler.h tile/QuadAssembler.cpp
    tile/Cache.h
    tile/TileLoadService.h tile/TileLoadService.cpp
    tile/Scheduler.h tile/Scheduler.cpp
    tile/SlotLimiter.h tile/SlotLimiter.cpp
    tile/RateLimiter.h tile/RateLimiter.cpp
    camera/CadInteraction.h camera/CadInteraction.cpp
    camera/Controller.h camera/Controller.cpp
    camera/Definition.h camera/Definition.cpp
    camera/FirstPersonInteraction.h camera/FirstPersonInteraction.cpp
    camera/InteractionStyle.h camera/InteractionStyle.cpp
    camera/OrbitInteraction.h camera/OrbitInteraction.cpp
    camera/RotateNorthAnimation.h camera/RotateNorthAnimation.cpp
    camera/AbstractDepthTester.h
    camera/PositionStorage.h camera/PositionStorage.cpp
    utils/Stopwatch.h utils/Stopwatch.cpp
    utils/terrain_mesh_index_generator.h
    tile/conversion.h tile/conversion.cpp
    utils/UrlModifier.h utils/UrlModifier.cpp
    utils/bit_coding.h
    utils/sun_calculations.h utils/sun_calculations.cpp
    picker/PickerManager.h picker/PickerManager.cpp
    picker/types.h
    utils/bit_coding.h
    tile/cache_quieries.h
    DataQuerier.h DataQuerier.cpp
    camera/LinearCameraAnimation.h camera/LinearCameraAnimation.cpp
    camera/AnimationStyle.h camera/AnimationStyle.cpp
    timing/TimerManager.h timing/TimerManager.cpp
    timing/TimerInterface.h timing/TimerInterface.cpp
    timing/CpuTimer.h timing/CpuTimer.cpp
    utils/ColourTexture.h utils/ColourTexture.cpp
    EngineContext.h EngineContext.cpp
    track/Manager.h track/Manager.cpp
    track/GPX.cpp
    track/GPX.h
    utils/image_loader.h utils/image_loader.cpp
    utils/thread.h
    camera/RecordedAnimation.h camera/RecordedAnimation.cpp
    camera/recording.h camera/recording.cpp
    tile/setup.h
    tile/GpuArrayHelper.h tile/GpuArrayHelper.cpp
    tile/TextureScheduler.h tile/TextureScheduler.cpp
    tile/GeometryScheduler.h tile/GeometryScheduler.cpp
    utils/error.h
    utils/lang.h
<<<<<<< HEAD
    vector_layer/Preprocessor.h vector_layer/Preprocessor.cpp
    vector_layer/setup.h
    vector_layer/Scheduler.h vector_layer/Scheduler.cpp
    vector_layer/StyleExpander.h vector_layer/StyleExpander.cpp
    vector_layer/Style.h vector_layer/Style.cpp
    vector_layer/constants.h
    vector_layer/StyleFilter.h vector_layer/StyleFilter.cpp
    vector_layer/StyleExpression.h vector_layer/StyleExpression.cpp
    vector_layer/GpuMultiArrayHelper.h vector_layer/GpuMultiArrayHelper.cpp
    utils/rasterizer.h utils/rasterizer.cpp

=======
    tile/SchedulerDirector.h tile/SchedulerDirector.cpp
>>>>>>> d9d7fade
)

if (ALP_ENABLE_AVLANCHE_WARNING_LAYER)
    target_sources(nucleus
        PUBLIC avalanche/eaws.h avalanche/eaws.cpp
    )
    target_link_libraries(nucleus PUBLIC Qt::Gui)
endif()
if(ALP_ENABLE_LABELS)
    target_sources(nucleus PRIVATE
        vector_tile/util.h
        vector_tile/types.h
        vector_tile/parse.h vector_tile/parse.cpp
        map_label/Factory.h map_label/Factory.cpp
        map_label/types.h
        map_label/FontRenderer.h map_label/FontRenderer.cpp
        map_label/Filter.h map_label/Filter.cpp
        map_label/FilterDefinitions.h
        map_label/Scheduler.h map_label/Scheduler.cpp
        map_label/setup.h
    )
    target_link_libraries(nucleus PUBLIC vector_tiles Qt::Gui)
    target_compile_definitions(nucleus PUBLIC ALP_ENABLE_LABELS)
endif()

if (ALP_ENABLE_DEV_TOOLS)
    target_compile_definitions(nucleus PUBLIC ALP_ENABLE_DEV_TOOLS)
endif()

target_include_directories(nucleus PUBLIC ${CMAKE_SOURCE_DIR})
# Please keep Qt::Gui outside the nucleus. If you need it optional via a cmake based switch
target_link_libraries(nucleus PUBLIC radix Qt::Core Qt::Network zppbits tl_expected nucleus_version stb_slim goofy_tc)

if(ALP_RASTERIZER STREQUAL "cdt")
    target_link_libraries(nucleus PUBLIC cdt)
    target_compile_definitions(nucleus PUBLIC ALP_RASTERIZER_CDT)
elseif(ALP_RASTERIZER STREQUAL "earcut")
    target_link_libraries(nucleus PUBLIC earcut)
    target_compile_definitions(nucleus PUBLIC ALP_RASTERIZER_EARCUT)
endif()

qt_add_resources(nucleus "icons"
    PREFIX "/map_icons"
    BASE ${CMAKE_SOURCE_DIR}/app/icons/labels
    FILES
        ${CMAKE_SOURCE_DIR}/app/icons/labels/alpinehut.png
        ${CMAKE_SOURCE_DIR}/app/icons/labels/city.png
        ${CMAKE_SOURCE_DIR}/app/icons/labels/peak.png
        ${CMAKE_SOURCE_DIR}/app/icons/labels/camera.png
)
qt_add_resources(nucleus "height_data"
    PREFIX "/map"
    BASE ${renderer_static_data_SOURCE_DIR}
    FILES ${renderer_static_data_SOURCE_DIR}/height_data.atb
)
qt_add_resources(nucleus "nucleus_fonts"
    BASE ${alpineapp_fonts_SOURCE_DIR}/
    PREFIX "/fonts"
    FILES
    ${alpineapp_fonts_SOURCE_DIR}/Roboto/Roboto-Bold.ttf
)
<<<<<<< HEAD
qt_add_resources(nucleus "charset"
    PREFIX "/charset"
    BASE ${CMAKE_SOURCE_DIR}/app/
    FILES ${CMAKE_SOURCE_DIR}/app/charset.txt
)

qt_add_resources(nucleus "vectorlayerstyles"
    PREFIX "/vectorlayerstyles"
    BASE ${CMAKE_SOURCE_DIR}/app/vectorlayerstyles
    FILES ${CMAKE_SOURCE_DIR}/app/vectorlayerstyles/basemap.json
    FILES ${CMAKE_SOURCE_DIR}/app/vectorlayerstyles/openstreetmap.json
    FILES ${CMAKE_SOURCE_DIR}/app/vectorlayerstyles/qwant.json
    FILES ${CMAKE_SOURCE_DIR}/app/vectorlayerstyles/osm-bright.json
)

=======
>>>>>>> d9d7fade

if (ALP_ENABLE_LTO)
    target_compile_options(nucleus PUBLIC -flto)
    target_link_options(nucleus PUBLIC -flto)
endif()


if (EMSCRIPTEN)
    target_compile_options(nucleus PUBLIC -msimd128 -msse2 -Wno-dollar-in-identifier-extension)
#     # target_compile_options(nucleus PUBLIC -fwasm-exceptions)
#     # target_link_options(nucleus PUBLIC -fwasm-exceptions)
endif()
if (ALP_ENABLE_THREADING)
    target_compile_definitions(nucleus PUBLIC ALP_ENABLE_THREADING)
endif()

if (MSVC)
    target_compile_options(nucleus PUBLIC /W4 #[[/WX]])
    # /WX fails with an unreachable code warning/error in zpp_bits.h. the system property doesn't seem to work (even though it appears in the build log as
    # "-external:ID:\a\renderer\renderer\extern\zppbits -external:W0")
else()
    target_compile_options(nucleus PUBLIC -Wall -Wextra -pedantic -Werror)
endif()<|MERGE_RESOLUTION|>--- conflicted
+++ resolved
@@ -127,7 +127,7 @@
     tile/GeometryScheduler.h tile/GeometryScheduler.cpp
     utils/error.h
     utils/lang.h
-<<<<<<< HEAD
+    tile/SchedulerDirector.h tile/SchedulerDirector.cpp
     vector_layer/Preprocessor.h vector_layer/Preprocessor.cpp
     vector_layer/setup.h
     vector_layer/Scheduler.h vector_layer/Scheduler.cpp
@@ -139,9 +139,6 @@
     vector_layer/GpuMultiArrayHelper.h vector_layer/GpuMultiArrayHelper.cpp
     utils/rasterizer.h utils/rasterizer.cpp
 
-=======
-    tile/SchedulerDirector.h tile/SchedulerDirector.cpp
->>>>>>> d9d7fade
 )
 
 if (ALP_ENABLE_AVLANCHE_WARNING_LAYER)
@@ -203,12 +200,6 @@
     FILES
     ${alpineapp_fonts_SOURCE_DIR}/Roboto/Roboto-Bold.ttf
 )
-<<<<<<< HEAD
-qt_add_resources(nucleus "charset"
-    PREFIX "/charset"
-    BASE ${CMAKE_SOURCE_DIR}/app/
-    FILES ${CMAKE_SOURCE_DIR}/app/charset.txt
-)
 
 qt_add_resources(nucleus "vectorlayerstyles"
     PREFIX "/vectorlayerstyles"
@@ -219,8 +210,6 @@
     FILES ${CMAKE_SOURCE_DIR}/app/vectorlayerstyles/osm-bright.json
 )
 
-=======
->>>>>>> d9d7fade
 
 if (ALP_ENABLE_LTO)
     target_compile_options(nucleus PUBLIC -flto)
