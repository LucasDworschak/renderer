 #############################################################################
# Alpine Terrain Renderer
# Copyright (C) 2023 Adam Celarek <family name at cg tuwien ac at>
# Copyright (C) 2024 Lucas Dworschak
# Copyright (C) 2023 Gerald Kimmersdorfer
# Copyright (C) 2015 Taylor Braun-Jones (via github.com/nocnokneo/cmake-git-versioning-example)
#
# This program is free software: you can redistribute it and/or modify
# it under the terms of the GNU General Public License as published by
# the Free Software Foundation, either version 3 of the License, or
# (at your option) any later version.
#
# This program is distributed in the hope that it will be useful,
# but WITHOUT ANY WARRANTY; without even the implied warranty of
# MERCHANTABILITY or FITNESS FOR A PARTICULAR PURPOSE.  See the
# GNU General Public License for more details.
#
# You should have received a copy of the GNU General Public License
# along with this program.  If not, see <http://www.gnu.org/licenses/>.
#############################################################################

project(alpine-renderer-nucleus LANGUAGES CXX)

alp_add_git_repository(stb_slim URL https://github.com/AlpineMapsOrgDependencies/stb_slim.git COMMITISH 547fade2a12793e1bea4733d59646b4f436e25a4)
alp_add_git_repository(radix URL https://github.com/AlpineMapsOrg/radix.git COMMITISH v24.01.20 NOT_SYSTEM)
alp_add_git_repository(tl_expected URL https://github.com/TartanLlama/expected.git COMMITISH v1.1.0 DO_NOT_ADD_SUBPROJECT)
if (NOT TARGET fmt)
    alp_add_git_repository(fmt URL https://github.com/fmtlib/fmt.git COMMITISH 10.1.1)
endif()
alp_add_git_repository(zppbits URL https://github.com/eyalz800/zpp_bits.git COMMITISH v4.4.20 DO_NOT_ADD_SUBPROJECT)
if(ALP_ENABLE_LABELS)
    alp_add_git_repository(vector_tiles URL https://github.com/AlpineMapsOrgDependencies/vector-tile.git COMMITISH origin/main)
endif()
alp_add_git_repository(goofy_tc URL https://github.com/AlpineMapsOrgDependencies/Goofy_slim.git COMMITISH 13b228784960a6227bb6ca704ff34161bbac1b91 DO_NOT_ADD_SUBPROJECT)

add_library(zppbits INTERFACE)
target_include_directories(zppbits SYSTEM INTERFACE ${zppbits_SOURCE_DIR})

add_library(goofy_tc INTERFACE)
target_include_directories(goofy_tc INTERFACE ${goofy_tc_SOURCE_DIR})
set_target_properties(goofy_tc PROPERTIES SYSTEM true)

add_library(tl_expected INTERFACE)
target_include_directories(tl_expected INTERFACE ${tl_expected_SOURCE_DIR}/include)

set(alp_version_out ${CMAKE_BINARY_DIR}/alp_version/nucleus/version.cpp)

# cmake tests for existance of ${alp_version_out}.do_always_run. since it's always missing, cmake tries to generate it using this command.
# this makes sure, that the command is always run. ${alp_version_out} is not always updated, so nucleus_version is only recompiled
# if the version really changes.
add_custom_command(
    OUTPUT ${alp_version_out} ${alp_version_out}.do_always_run
    COMMAND ${CMAKE_COMMAND} -D ALP_VERSION_TEMPLATE=${CMAKE_CURRENT_SOURCE_DIR}/version.cpp.in
                             -D ALP_VERSION_DESTINATION=${alp_version_out}
                             -P ${CMAKE_SOURCE_DIR}/cmake/alp_generate_version_file.cmake
    COMMENT "Updating ${alp_version_out}"
)

add_library(nucleus_version STATIC
    version.h
    ${alp_version_out}
)

qt_add_library(nucleus STATIC
    AbstractRenderWindow.h
    Controller.h Controller.cpp
    event_parameter.h
    Raster.h
    srs.h srs.cpp
    tile_scheduler/utils.h tile_scheduler/utils.cpp
    tile_scheduler/DrawListGenerator.h tile_scheduler/DrawListGenerator.cpp
    tile_scheduler/LayerAssembler.h tile_scheduler/LayerAssembler.cpp
    tile_scheduler/tile_types.h
    tile_scheduler/constants.h
    tile_scheduler/QuadAssembler.h tile_scheduler/QuadAssembler.cpp
    tile_scheduler/Cache.h
    tile_scheduler/TileLoadService.h tile_scheduler/TileLoadService.cpp
    tile_scheduler/Scheduler.h tile_scheduler/Scheduler.cpp
    tile_scheduler/SlotLimiter.h tile_scheduler/SlotLimiter.cpp
    tile_scheduler/RateLimiter.h tile_scheduler/RateLimiter.cpp
    camera/CadInteraction.h camera/CadInteraction.cpp
    camera/Controller.h camera/Controller.cpp
    camera/Definition.h camera/Definition.cpp
    camera/FirstPersonInteraction.h camera/FirstPersonInteraction.cpp
    camera/InteractionStyle.h camera/InteractionStyle.cpp
    camera/OrbitInteraction.h camera/OrbitInteraction.cpp
    camera/RotateNorthAnimation.h camera/RotateNorthAnimation.cpp
    camera/AbstractDepthTester.h
    camera/PositionStorage.h camera/PositionStorage.cpp
    utils/Stopwatch.h utils/Stopwatch.cpp
    utils/terrain_mesh_index_generator.h
    utils/tile_conversion.h utils/tile_conversion.cpp
    utils/UrlModifier.h utils/UrlModifier.cpp
    utils/bit_coding.h
    utils/sun_calculations.h utils/sun_calculations.cpp
<<<<<<< HEAD
    map_label/LabelFactory.h map_label/LabelFactory.cpp
    map_label/MapLabelData.h
    map_label/Charset.h map_label/Charset.cpp
    map_label/FontRenderer.h map_label/FontRenderer.cpp
    map_label/MapLabelFilter.h map_label/MapLabelFilter.cpp
    map_label/FilterDefinitions.h
=======
>>>>>>> ed4080e0
    utils/bit_coding.h
    tile_scheduler/cache_quieries.h
    DataQuerier.h DataQuerier.cpp
    camera/LinearCameraAnimation.h camera/LinearCameraAnimation.cpp
    camera/AnimationStyle.h camera/AnimationStyle.cpp
    timing/TimerManager.h timing/TimerManager.cpp
    timing/TimerInterface.h timing/TimerInterface.cpp
    timing/CpuTimer.h timing/CpuTimer.cpp
    utils/ColourTexture.h utils/ColourTexture.cpp
    EngineContext.h EngineContext.cpp
    track/Manager.h track/Manager.cpp
    track/GPX.cpp
    track/GPX.h
    utils/image_loader.h utils/image_loader.cpp
    utils/thread.h

)
if (ALP_ENABLE_AVLANCHE_WARNING_LAYER)
    target_sources(nucleus
        PUBLIC avalanche/eaws.h avalanche/eaws.cpp
    )
    target_link_libraries(nucleus PUBLIC Qt::Gui)
endif()
if(ALP_ENABLE_LABELS)
    target_sources(nucleus PRIVATE
        vector_tiles/VectorTileManager.h vector_tiles/VectorTileManager.cpp
        vector_tiles/VectorTileFeature.h vector_tiles/VectorTileFeature.cpp
        map_label/LabelFactory.h map_label/LabelFactory.cpp
        map_label/MapLabelData.h
    )
    target_link_libraries(nucleus PUBLIC vector_tiles)
    target_compile_definitions(nucleus PUBLIC ALP_ENABLE_LABELS)
endif()

target_include_directories(nucleus PUBLIC ${CMAKE_SOURCE_DIR})
# Please keep Qt::Gui outside the nucleus. If you need it optional via a cmake based switch
target_link_libraries(nucleus PUBLIC radix Qt::Core Qt::Network fmt::fmt zppbits tl_expected nucleus_version stb_slim goofy_tc)

qt_add_resources(nucleus "icons"
    PREFIX "/map_icons"
    BASE ${CMAKE_SOURCE_DIR}/app/icons/labels
    FILES
        ${CMAKE_SOURCE_DIR}/app/icons/labels/alpinehut.png
        ${CMAKE_SOURCE_DIR}/app/icons/labels/city.png
        ${CMAKE_SOURCE_DIR}/app/icons/labels/peak.png
        ${CMAKE_SOURCE_DIR}/app/icons/labels/viewpoint.png
)
qt_add_resources(nucleus "height_data"
    PREFIX "/map"
    BASE ${renderer_static_data_SOURCE_DIR}
    FILES ${renderer_static_data_SOURCE_DIR}/height_data.atb
)
qt_add_resources(nucleus "nucleus_fonts"
    BASE ${alpineapp_fonts_SOURCE_DIR}/SourceSans/
    PREFIX "/fonts"
    FILES
    ${alpineapp_fonts_SOURCE_DIR}/Roboto/Roboto-Bold.ttf
)
qt_add_resources(nucleus "charset"
    PREFIX "/charset"
    BASE ${CMAKE_SOURCE_DIR}/app/
    FILES ${CMAKE_SOURCE_DIR}/app/charset.txt
)


if (ALP_ENABLE_LTO)
    target_compile_options(nucleus PUBLIC -flto)
    target_link_options(nucleus PUBLIC -flto)
endif()


if (EMSCRIPTEN)
    target_compile_options(nucleus PUBLIC -msimd128 -msse2 -Wno-dollar-in-identifier-extension)
#     # target_compile_options(nucleus PUBLIC -fwasm-exceptions)
#     # target_link_options(nucleus PUBLIC -fwasm-exceptions)
endif()
if (ALP_ENABLE_THREADING)
    target_compile_definitions(nucleus PUBLIC ALP_ENABLE_THREADING)
endif()

if (MSVC)
    target_compile_options(nucleus PUBLIC /W4 #[[/WX]])
    # /WX fails with an unreachable code warning/error in zpp_bits.h. the system property doesn't seem to work (even though it appears in the build log as
    # "-external:ID:\a\renderer\renderer\extern\zppbits -external:W0")
else()
    target_compile_options(nucleus PUBLIC -Wall -Wextra -pedantic -Werror)
endif()<|MERGE_RESOLUTION|>--- conflicted
+++ resolved
@@ -93,15 +93,6 @@
     utils/UrlModifier.h utils/UrlModifier.cpp
     utils/bit_coding.h
     utils/sun_calculations.h utils/sun_calculations.cpp
-<<<<<<< HEAD
-    map_label/LabelFactory.h map_label/LabelFactory.cpp
-    map_label/MapLabelData.h
-    map_label/Charset.h map_label/Charset.cpp
-    map_label/FontRenderer.h map_label/FontRenderer.cpp
-    map_label/MapLabelFilter.h map_label/MapLabelFilter.cpp
-    map_label/FilterDefinitions.h
-=======
->>>>>>> ed4080e0
     utils/bit_coding.h
     tile_scheduler/cache_quieries.h
     DataQuerier.h DataQuerier.cpp
@@ -131,8 +122,12 @@
         vector_tiles/VectorTileFeature.h vector_tiles/VectorTileFeature.cpp
         map_label/LabelFactory.h map_label/LabelFactory.cpp
         map_label/MapLabelData.h
+        map_label/Charset.h map_label/Charset.cpp
+        map_label/FontRenderer.h map_label/FontRenderer.cpp
+        map_label/MapLabelFilter.h map_label/MapLabelFilter.cpp
+        map_label/FilterDefinitions.h
     )
-    target_link_libraries(nucleus PUBLIC vector_tiles)
+    target_link_libraries(nucleus PUBLIC vector_tiles Qt::Gui)
     target_compile_definitions(nucleus PUBLIC ALP_ENABLE_LABELS)
 endif()
 
