 #############################################################################
# Alpine Terrain Renderer
# Copyright (C) 2023 Adam Celarek <family name at cg tuwien ac at>
# Copyright (C) 2024 Lucas Dworschak
# Copyright (C) 2023 Gerald Kimmersdorfer
# Copyright (C) 2015 Taylor Braun-Jones (via github.com/nocnokneo/cmake-git-versioning-example)
#
# This program is free software: you can redistribute it and/or modify
# it under the terms of the GNU General Public License as published by
# the Free Software Foundation, either version 3 of the License, or
# (at your option) any later version.
#
# This program is distributed in the hope that it will be useful,
# but WITHOUT ANY WARRANTY; without even the implied warranty of
# MERCHANTABILITY or FITNESS FOR A PARTICULAR PURPOSE.  See the
# GNU General Public License for more details.
#
# You should have received a copy of the GNU General Public License
# along with this program.  If not, see <http://www.gnu.org/licenses/>.
#############################################################################

project(alpine-renderer-nucleus LANGUAGES CXX)

alp_add_git_repository(stb_slim URL https://github.com/AlpineMapsOrgDependencies/stb_slim.git COMMITISH 547fade2a12793e1bea4733d59646b4f436e25a4)
alp_add_git_repository(radix URL https://github.com/AlpineMapsOrg/radix.git COMMITISH 5718519002b26cdd54030e3ec227d27f46f79a64 NOT_SYSTEM)
alp_add_git_repository(tl_expected URL https://github.com/TartanLlama/expected.git COMMITISH v1.1.0 DO_NOT_ADD_SUBPROJECT)
alp_add_git_repository(zppbits URL https://github.com/eyalz800/zpp_bits.git COMMITISH v4.4.20 DO_NOT_ADD_SUBPROJECT)
if(ALP_ENABLE_LABELS)
    alp_add_git_repository(vector_tiles URL https://github.com/AlpineMapsOrg/vector-tile.git COMMITISH faba88257716c4bc01ebd44d8b8b98f711ecb78c)
endif()
alp_add_git_repository(goofy_tc URL https://github.com/AlpineMapsOrgDependencies/Goofy_slim.git COMMITISH 13b228784960a6227bb6ca704ff34161bbac1b91 DO_NOT_ADD_SUBPROJECT)
alp_add_git_repository(cdt URL https://github.com/artem-ogre/CDT.git COMMITISH 46f1ce1f495a97617d90e8c833d0d29406335fdf DO_NOT_ADD_SUBPROJECT)

add_library(zppbits INTERFACE)
target_include_directories(zppbits SYSTEM INTERFACE ${zppbits_SOURCE_DIR})

add_library(goofy_tc INTERFACE)
target_include_directories(goofy_tc INTERFACE ${goofy_tc_SOURCE_DIR})
set_target_properties(goofy_tc PROPERTIES SYSTEM true)

add_library(tl_expected INTERFACE)
target_include_directories(tl_expected INTERFACE ${tl_expected_SOURCE_DIR}/include)

add_library(cdt INTERFACE)
target_include_directories(cdt INTERFACE ${cdt_SOURCE_DIR}/CDT/include)

set(alp_version_out ${CMAKE_BINARY_DIR}/alp_version/nucleus/version.cpp)

# cmake tests for existance of ${alp_version_out}.do_always_run. since it's always missing, cmake tries to generate it using this command.
# this makes sure, that the command is always run. ${alp_version_out} is not always updated, so nucleus_version is only recompiled
# if the version really changes.
add_custom_command(
    OUTPUT ${alp_version_out} ${alp_version_out}.do_always_run
    COMMAND ${CMAKE_COMMAND} -D ALP_VERSION_TEMPLATE=${CMAKE_CURRENT_SOURCE_DIR}/version.cpp.in
                             -D ALP_VERSION_DESTINATION=${alp_version_out}
                             -P ${CMAKE_SOURCE_DIR}/cmake/alp_generate_version_file.cmake
    COMMENT "Updating ${alp_version_out}"
)

add_library(nucleus_version STATIC
    version.h
    ${alp_version_out}
)

qt_add_library(nucleus STATIC
    AbstractRenderWindow.h
    event_parameter.h
    Raster.h
    srs.h srs.cpp
    tile/utils.h tile/utils.cpp
    tile/DrawListGenerator.h tile/DrawListGenerator.cpp
    tile/types.h
    tile/constants.h
    tile/QuadAssembler.h tile/QuadAssembler.cpp
    tile/Cache.h
    tile/TileLoadService.h tile/TileLoadService.cpp
    tile/Scheduler.h tile/Scheduler.cpp
    tile/SlotLimiter.h tile/SlotLimiter.cpp
    tile/RateLimiter.h tile/RateLimiter.cpp
    camera/CadInteraction.h camera/CadInteraction.cpp
    camera/Controller.h camera/Controller.cpp
    camera/Definition.h camera/Definition.cpp
    camera/FirstPersonInteraction.h camera/FirstPersonInteraction.cpp
    camera/InteractionStyle.h camera/InteractionStyle.cpp
    camera/OrbitInteraction.h camera/OrbitInteraction.cpp
    camera/RotateNorthAnimation.h camera/RotateNorthAnimation.cpp
    camera/AbstractDepthTester.h
    camera/PositionStorage.h camera/PositionStorage.cpp
    utils/Stopwatch.h utils/Stopwatch.cpp
    utils/terrain_mesh_index_generator.h
    tile/conversion.h tile/conversion.cpp
    utils/UrlModifier.h utils/UrlModifier.cpp
    utils/bit_coding.h
    utils/sun_calculations.h utils/sun_calculations.cpp
    picker/PickerManager.h picker/PickerManager.cpp
    picker/types.h
    utils/bit_coding.h
    tile/cache_quieries.h
    DataQuerier.h DataQuerier.cpp
    camera/LinearCameraAnimation.h camera/LinearCameraAnimation.cpp
    camera/AnimationStyle.h camera/AnimationStyle.cpp
    timing/TimerManager.h timing/TimerManager.cpp
    timing/TimerInterface.h timing/TimerInterface.cpp
    timing/CpuTimer.h timing/CpuTimer.cpp
    utils/ColourTexture.h utils/ColourTexture.cpp
    EngineContext.h EngineContext.cpp
    track/Manager.h track/Manager.cpp
    track/GPX.cpp
    track/GPX.h
    utils/image_loader.h utils/image_loader.cpp
    utils/thread.h
    camera/RecordedAnimation.h camera/RecordedAnimation.cpp
    camera/recording.h camera/recording.cpp
    tile/setup.h
    tile/GpuArrayHelper.h tile/GpuArrayHelper.cpp
    tile/TextureScheduler.h tile/TextureScheduler.cpp
    tile/GeometryScheduler.h tile/GeometryScheduler.cpp
    utils/error.h
    utils/lang.h
    vector_layer/Preprocessor.h vector_layer/Preprocessor.cpp
)

if (ALP_ENABLE_AVLANCHE_WARNING_LAYER)
    target_sources(nucleus
        PUBLIC avalanche/eaws.h avalanche/eaws.cpp
    )
    target_link_libraries(nucleus PUBLIC Qt::Gui)
endif()
if(ALP_ENABLE_LABELS)
    target_sources(nucleus PRIVATE
        vector_tile/util.h
        vector_tile/types.h
        vector_tile/parse.h vector_tile/parse.cpp
        map_label/Factory.h map_label/Factory.cpp
        map_label/types.h
        map_label/FontRenderer.h map_label/FontRenderer.cpp
        map_label/Filter.h map_label/Filter.cpp
        map_label/FilterDefinitions.h
        map_label/Scheduler.h map_label/Scheduler.cpp
        map_label/setup.h
    )
    target_link_libraries(nucleus PUBLIC vector_tiles Qt::Gui)
    target_compile_definitions(nucleus PUBLIC ALP_ENABLE_LABELS)
endif()

if (ALP_ENABLE_DEV_TOOLS)
    target_compile_definitions(nucleus PUBLIC ALP_ENABLE_DEV_TOOLS)
endif()

target_include_directories(nucleus PUBLIC ${CMAKE_SOURCE_DIR})
# Please keep Qt::Gui outside the nucleus. If you need it optional via a cmake based switch
<<<<<<< HEAD
target_link_libraries(nucleus PUBLIC radix Qt::Core Qt::Network fmt::fmt zppbits tl_expected nucleus_version stb_slim goofy_tc cdt)
=======
target_link_libraries(nucleus PUBLIC radix Qt::Core Qt::Network zppbits tl_expected nucleus_version stb_slim goofy_tc)
>>>>>>> 5ca6f5bb

qt_add_resources(nucleus "icons"
    PREFIX "/map_icons"
    BASE ${CMAKE_SOURCE_DIR}/app/icons/labels
    FILES
        ${CMAKE_SOURCE_DIR}/app/icons/labels/alpinehut.png
        ${CMAKE_SOURCE_DIR}/app/icons/labels/city.png
        ${CMAKE_SOURCE_DIR}/app/icons/labels/peak.png
        ${CMAKE_SOURCE_DIR}/app/icons/labels/camera.png
)
qt_add_resources(nucleus "height_data"
    PREFIX "/map"
    BASE ${renderer_static_data_SOURCE_DIR}
    FILES ${renderer_static_data_SOURCE_DIR}/height_data.atb
)
qt_add_resources(nucleus "nucleus_fonts"
    BASE ${alpineapp_fonts_SOURCE_DIR}/
    PREFIX "/fonts"
    FILES
    ${alpineapp_fonts_SOURCE_DIR}/Roboto/Roboto-Bold.ttf
)
qt_add_resources(nucleus "charset"
    PREFIX "/charset"
    BASE ${CMAKE_SOURCE_DIR}/app/
    FILES ${CMAKE_SOURCE_DIR}/app/charset.txt
)


if (ALP_ENABLE_LTO)
    target_compile_options(nucleus PUBLIC -flto)
    target_link_options(nucleus PUBLIC -flto)
endif()


if (EMSCRIPTEN)
    target_compile_options(nucleus PUBLIC -msimd128 -msse2 -Wno-dollar-in-identifier-extension)
#     # target_compile_options(nucleus PUBLIC -fwasm-exceptions)
#     # target_link_options(nucleus PUBLIC -fwasm-exceptions)
endif()
if (ALP_ENABLE_THREADING)
    target_compile_definitions(nucleus PUBLIC ALP_ENABLE_THREADING)
endif()

if (MSVC)
    target_compile_options(nucleus PUBLIC /W4 #[[/WX]])
    # /WX fails with an unreachable code warning/error in zpp_bits.h. the system property doesn't seem to work (even though it appears in the build log as
    # "-external:ID:\a\renderer\renderer\extern\zppbits -external:W0")
else()
    target_compile_options(nucleus PUBLIC -Wall -Wextra -pedantic -Werror)
endif()<|MERGE_RESOLUTION|>--- conflicted
+++ resolved
@@ -149,11 +149,7 @@
 
 target_include_directories(nucleus PUBLIC ${CMAKE_SOURCE_DIR})
 # Please keep Qt::Gui outside the nucleus. If you need it optional via a cmake based switch
-<<<<<<< HEAD
-target_link_libraries(nucleus PUBLIC radix Qt::Core Qt::Network fmt::fmt zppbits tl_expected nucleus_version stb_slim goofy_tc cdt)
-=======
-target_link_libraries(nucleus PUBLIC radix Qt::Core Qt::Network zppbits tl_expected nucleus_version stb_slim goofy_tc)
->>>>>>> 5ca6f5bb
+target_link_libraries(nucleus PUBLIC radix Qt::Core Qt::Network zppbits tl_expected nucleus_version stb_slim goofy_tc cdt)
 
 qt_add_resources(nucleus "icons"
     PREFIX "/map_icons"
