 #############################################################################
# Alpine Terrain Renderer
# Copyright (C) 2023 Adam Celarek <family name at cg tuwien ac at>
# Copyright (C) 2024 Lucas Dworschak
# Copyright (C) 2023 Gerald Kimmersdorfer
# Copyright (C) 2015 Taylor Braun-Jones (via github.com/nocnokneo/cmake-git-versioning-example)
#
# This program is free software: you can redistribute it and/or modify
# it under the terms of the GNU General Public License as published by
# the Free Software Foundation, either version 3 of the License, or
# (at your option) any later version.
#
# This program is distributed in the hope that it will be useful,
# but WITHOUT ANY WARRANTY; without even the implied warranty of
# MERCHANTABILITY or FITNESS FOR A PARTICULAR PURPOSE.  See the
# GNU General Public License for more details.
#
# You should have received a copy of the GNU General Public License
# along with this program.  If not, see <http://www.gnu.org/licenses/>.
#############################################################################

project(alpine-renderer-nucleus LANGUAGES CXX)

alp_add_git_repository(stb_slim URL https://github.com/AlpineMapsOrgDependencies/stb_slim.git COMMITISH 547fade2a12793e1bea4733d59646b4f436e25a4)
alp_add_git_repository(radix URL https://github.com/AlpineMapsOrg/radix.git COMMITISH 5718519002b26cdd54030e3ec227d27f46f79a64 NOT_SYSTEM)
alp_add_git_repository(tl_expected URL https://github.com/TartanLlama/expected.git COMMITISH v1.1.0 DO_NOT_ADD_SUBPROJECT)
alp_add_git_repository(zppbits URL https://github.com/eyalz800/zpp_bits.git COMMITISH v4.4.20 DO_NOT_ADD_SUBPROJECT)
if(ALP_ENABLE_LABELS)
    alp_add_git_repository(vector_tiles URL https://github.com/AlpineMapsOrg/vector-tile.git COMMITISH faba88257716c4bc01ebd44d8b8b98f711ecb78c)
endif()
alp_add_git_repository(goofy_tc URL https://github.com/AlpineMapsOrgDependencies/Goofy_slim.git COMMITISH 13b228784960a6227bb6ca704ff34161bbac1b91 DO_NOT_ADD_SUBPROJECT)
alp_add_git_repository(cdt URL https://github.com/artem-ogre/CDT.git COMMITISH 46f1ce1f495a97617d90e8c833d0d29406335fdf DO_NOT_ADD_SUBPROJECT)

add_library(zppbits INTERFACE)
target_include_directories(zppbits SYSTEM INTERFACE ${zppbits_SOURCE_DIR})

add_library(goofy_tc INTERFACE)
target_include_directories(goofy_tc INTERFACE ${goofy_tc_SOURCE_DIR})
set_target_properties(goofy_tc PROPERTIES SYSTEM true)

add_library(tl_expected INTERFACE)
target_include_directories(tl_expected INTERFACE ${tl_expected_SOURCE_DIR}/include)

add_library(cdt INTERFACE)
target_include_directories(cdt INTERFACE ${cdt_SOURCE_DIR}/CDT/include)

set(alp_version_out ${CMAKE_BINARY_DIR}/alp_version/nucleus/version.cpp)

# cmake tests for existance of ${alp_version_out}.do_always_run. since it's always missing, cmake tries to generate it using this command.
# this makes sure, that the command is always run. ${alp_version_out} is not always updated, so nucleus_version is only recompiled
# if the version really changes.
add_custom_command(
    OUTPUT ${alp_version_out} ${alp_version_out}.do_always_run
    COMMAND ${CMAKE_COMMAND} -D ALP_VERSION_TEMPLATE=${CMAKE_CURRENT_SOURCE_DIR}/version.cpp.in
                             -D ALP_VERSION_DESTINATION=${alp_version_out}
                             -P ${CMAKE_SOURCE_DIR}/cmake/alp_generate_version_file.cmake
    COMMENT "Updating ${alp_version_out}"
)

add_library(nucleus_version STATIC
    version.h
    ${alp_version_out}
)

qt_add_library(nucleus STATIC
    AbstractRenderWindow.h
    event_parameter.h
    Raster.h
    srs.h srs.cpp
    tile/utils.h tile/utils.cpp
    tile/DrawListGenerator.h tile/DrawListGenerator.cpp
    tile/types.h
    tile/constants.h
    tile/QuadAssembler.h tile/QuadAssembler.cpp
    tile/Cache.h
    tile/TileLoadService.h tile/TileLoadService.cpp
    tile/Scheduler.h tile/Scheduler.cpp
    tile/SlotLimiter.h tile/SlotLimiter.cpp
    tile/RateLimiter.h tile/RateLimiter.cpp
    camera/CadInteraction.h camera/CadInteraction.cpp
    camera/Controller.h camera/Controller.cpp
    camera/Definition.h camera/Definition.cpp
    camera/FirstPersonInteraction.h camera/FirstPersonInteraction.cpp
    camera/InteractionStyle.h camera/InteractionStyle.cpp
    camera/OrbitInteraction.h camera/OrbitInteraction.cpp
    camera/RotateNorthAnimation.h camera/RotateNorthAnimation.cpp
    camera/AbstractDepthTester.h
    camera/PositionStorage.h camera/PositionStorage.cpp
    utils/Stopwatch.h utils/Stopwatch.cpp
    utils/terrain_mesh_index_generator.h
    tile/conversion.h tile/conversion.cpp
    utils/UrlModifier.h utils/UrlModifier.cpp
    utils/bit_coding.h
    utils/sun_calculations.h utils/sun_calculations.cpp
    picker/PickerManager.h picker/PickerManager.cpp
    picker/types.h
    utils/bit_coding.h
    tile/cache_quieries.h
    DataQuerier.h DataQuerier.cpp
    camera/LinearCameraAnimation.h camera/LinearCameraAnimation.cpp
    camera/AnimationStyle.h camera/AnimationStyle.cpp
    timing/TimerManager.h timing/TimerManager.cpp
    timing/TimerInterface.h timing/TimerInterface.cpp
    timing/CpuTimer.h timing/CpuTimer.cpp
    utils/ColourTexture.h utils/ColourTexture.cpp
    EngineContext.h EngineContext.cpp
    track/Manager.h track/Manager.cpp
    track/GPX.cpp
    track/GPX.h
    utils/image_loader.h utils/image_loader.cpp
    utils/thread.h
    camera/RecordedAnimation.h camera/RecordedAnimation.cpp
    camera/recording.h camera/recording.cpp
    tile/setup.h
    tile/GpuArrayHelper.h tile/GpuArrayHelper.cpp
    tile/TextureScheduler.h tile/TextureScheduler.cpp
    tile/GeometryScheduler.h tile/GeometryScheduler.cpp
    utils/error.h
    utils/lang.h
<<<<<<< HEAD
    vector_layer/Preprocessor.h vector_layer/Preprocessor.cpp
    vector_layer/setup.h
    vector_layer/Scheduler.h vector_layer/Scheduler.cpp
=======
    utils/rasterizer.h utils/rasterizer.cpp
>>>>>>> 76881fd7
)

if (ALP_ENABLE_AVLANCHE_WARNING_LAYER)
    target_sources(nucleus
        PUBLIC avalanche/eaws.h avalanche/eaws.cpp
    )
    target_link_libraries(nucleus PUBLIC Qt::Gui)
endif()
if(ALP_ENABLE_LABELS)
    target_sources(nucleus PRIVATE
        vector_tile/util.h
        vector_tile/types.h
        vector_tile/parse.h vector_tile/parse.cpp
        map_label/Factory.h map_label/Factory.cpp
        map_label/types.h
        map_label/FontRenderer.h map_label/FontRenderer.cpp
        map_label/Filter.h map_label/Filter.cpp
        map_label/FilterDefinitions.h
        map_label/Scheduler.h map_label/Scheduler.cpp
        map_label/setup.h
    )
    target_link_libraries(nucleus PUBLIC vector_tiles Qt::Gui)
    target_compile_definitions(nucleus PUBLIC ALP_ENABLE_LABELS)
endif()

if (ALP_ENABLE_DEV_TOOLS)
    target_compile_definitions(nucleus PUBLIC ALP_ENABLE_DEV_TOOLS)
endif()

target_include_directories(nucleus PUBLIC ${CMAKE_SOURCE_DIR})
# Please keep Qt::Gui outside the nucleus. If you need it optional via a cmake based switch
target_link_libraries(nucleus PUBLIC radix Qt::Core Qt::Network zppbits tl_expected nucleus_version stb_slim goofy_tc cdt)

qt_add_resources(nucleus "icons"
    PREFIX "/map_icons"
    BASE ${CMAKE_SOURCE_DIR}/app/icons/labels
    FILES
        ${CMAKE_SOURCE_DIR}/app/icons/labels/alpinehut.png
        ${CMAKE_SOURCE_DIR}/app/icons/labels/city.png
        ${CMAKE_SOURCE_DIR}/app/icons/labels/peak.png
        ${CMAKE_SOURCE_DIR}/app/icons/labels/camera.png
)
qt_add_resources(nucleus "height_data"
    PREFIX "/map"
    BASE ${renderer_static_data_SOURCE_DIR}
    FILES ${renderer_static_data_SOURCE_DIR}/height_data.atb
)
qt_add_resources(nucleus "nucleus_fonts"
    BASE ${alpineapp_fonts_SOURCE_DIR}/
    PREFIX "/fonts"
    FILES
    ${alpineapp_fonts_SOURCE_DIR}/Roboto/Roboto-Bold.ttf
)
qt_add_resources(nucleus "charset"
    PREFIX "/charset"
    BASE ${CMAKE_SOURCE_DIR}/app/
    FILES ${CMAKE_SOURCE_DIR}/app/charset.txt
)


if (ALP_ENABLE_LTO)
    target_compile_options(nucleus PUBLIC -flto)
    target_link_options(nucleus PUBLIC -flto)
endif()


if (EMSCRIPTEN)
    target_compile_options(nucleus PUBLIC -msimd128 -msse2 -Wno-dollar-in-identifier-extension)
#     # target_compile_options(nucleus PUBLIC -fwasm-exceptions)
#     # target_link_options(nucleus PUBLIC -fwasm-exceptions)
endif()
if (ALP_ENABLE_THREADING)
    target_compile_definitions(nucleus PUBLIC ALP_ENABLE_THREADING)
endif()

if (MSVC)
    target_compile_options(nucleus PUBLIC /W4 #[[/WX]])
    # /WX fails with an unreachable code warning/error in zpp_bits.h. the system property doesn't seem to work (even though it appears in the build log as
    # "-external:ID:\a\renderer\renderer\extern\zppbits -external:W0")
else()
    target_compile_options(nucleus PUBLIC -Wall -Wextra -pedantic -Werror)
endif()<|MERGE_RESOLUTION|>--- conflicted
+++ resolved
@@ -117,13 +117,10 @@
     tile/GeometryScheduler.h tile/GeometryScheduler.cpp
     utils/error.h
     utils/lang.h
-<<<<<<< HEAD
     vector_layer/Preprocessor.h vector_layer/Preprocessor.cpp
     vector_layer/setup.h
     vector_layer/Scheduler.h vector_layer/Scheduler.cpp
-=======
     utils/rasterizer.h utils/rasterizer.cpp
->>>>>>> 76881fd7
 )
 
 if (ALP_ENABLE_AVLANCHE_WARNING_LAYER)
