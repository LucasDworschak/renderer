 #############################################################################
# Alpine Terrain Renderer
# Copyright (C) 2023 Adam Celarek <family name at cg tuwien ac at>
# Copyright (C) 2024 Lucas Dworschak
# Copyright (C) 2023 Gerald Kimmersdorfer
# Copyright (C) 2015 Taylor Braun-Jones (via github.com/nocnokneo/cmake-git-versioning-example)
#
# This program is free software: you can redistribute it and/or modify
# it under the terms of the GNU General Public License as published by
# the Free Software Foundation, either version 3 of the License, or
# (at your option) any later version.
#
# This program is distributed in the hope that it will be useful,
# but WITHOUT ANY WARRANTY; without even the implied warranty of
# MERCHANTABILITY or FITNESS FOR A PARTICULAR PURPOSE.  See the
# GNU General Public License for more details.
#
# You should have received a copy of the GNU General Public License
# along with this program.  If not, see <http://www.gnu.org/licenses/>.
#############################################################################

project(alpine-renderer-nucleus LANGUAGES CXX)

alp_add_git_repository(stb_slim URL https://github.com/AlpineMapsOrgDependencies/stb_slim.git COMMITISH 547fade2a12793e1bea4733d59646b4f436e25a4)
alp_add_git_repository(radix URL https://github.com/AlpineMapsOrg/radix.git COMMITISH af07738928ab3129899dde72c8e73ed01622a420 NOT_SYSTEM)
alp_add_git_repository(tl_expected URL https://github.com/TartanLlama/expected.git COMMITISH v1.1.0 DO_NOT_ADD_SUBPROJECT)
alp_add_git_repository(zppbits URL https://github.com/eyalz800/zpp_bits.git COMMITISH v4.4.25 DO_NOT_ADD_SUBPROJECT)
if(ALP_ENABLE_LABELS)
    alp_add_git_repository(vector_tiles URL https://github.com/AlpineMapsOrg/vector-tile.git COMMITISH 2c525181b8a23286cc6973168569aa3ced7554a2)
endif()
alp_add_git_repository(goofy_tc URL https://github.com/AlpineMapsOrgDependencies/Goofy_slim.git COMMITISH 13b228784960a6227bb6ca704ff34161bbac1b91 DO_NOT_ADD_SUBPROJECT)

alp_add_git_repository(cdt URL https://github.com/artem-ogre/CDT.git COMMITISH 46f1ce1f495a97617d90e8c833d0d29406335fdf DO_NOT_ADD_SUBPROJECT)
alp_add_git_repository(earcut URL https://github.com/mapbox/earcut.hpp.git COMMITISH 7fa7aa30183849e988ae79ab2eef19f9ae97acf4 DO_NOT_ADD_SUBPROJECT)
alp_add_git_repository(clipper2 URL https://github.com/AlpineMapsOrgDependencies/Clipper2.git COMMITISH 353580b52abef960bfd3551c91708a6b6ce27392 DO_NOT_ADD_SUBPROJECT)

add_library(zppbits INTERFACE)
target_include_directories(zppbits SYSTEM INTERFACE ${zppbits_SOURCE_DIR})

add_library(goofy_tc INTERFACE)
target_include_directories(goofy_tc INTERFACE ${goofy_tc_SOURCE_DIR})
set_target_properties(goofy_tc PROPERTIES SYSTEM true)

add_library(tl_expected INTERFACE)
target_include_directories(tl_expected INTERFACE ${tl_expected_SOURCE_DIR}/include)

add_subdirectory(${clipper2_SOURCE_DIR}/CPP ${CMAKE_BINARY_DIR}/alp_external/clipper2)

add_library(cdt INTERFACE)
target_include_directories(cdt INTERFACE ${cdt_SOURCE_DIR}/CDT/include)
add_library(earcut INTERFACE)
target_include_directories(earcut INTERFACE ${earcut_SOURCE_DIR}/include/mapbox)

set(alp_version_out ${CMAKE_BINARY_DIR}/alp_version/nucleus/version.cpp)

# cmake tests for existance of ${alp_version_out}.do_always_run. since it's always missing, cmake tries to generate it using this command.
# this makes sure, that the command is always run. ${alp_version_out} is not always updated, so nucleus_version is only recompiled
# if the version really changes.
add_custom_command(
    OUTPUT ${alp_version_out} ${alp_version_out}.do_always_run
    COMMAND ${CMAKE_COMMAND} -D ALP_VERSION_TEMPLATE=${CMAKE_CURRENT_SOURCE_DIR}/version.cpp.in
                             -D ALP_VERSION_DESTINATION=${alp_version_out}
                             -P ${CMAKE_SOURCE_DIR}/cmake/alp_generate_version_file.cmake
    COMMENT "Updating ${alp_version_out}"
)

add_library(nucleus_version STATIC
    version.h
    ${alp_version_out}
)

qt_add_library(nucleus STATIC
    AbstractRenderWindow.h
    event_parameter.h
    Raster.h
    srs.h srs.cpp
    tile/utils.h tile/utils.cpp
    tile/DrawListGenerator.h tile/DrawListGenerator.cpp
    tile/types.h
    tile/constants.h
    tile/QuadAssembler.h tile/QuadAssembler.cpp
    tile/Cache.h
    tile/TileLoadService.h tile/TileLoadService.cpp
    tile/Scheduler.h tile/Scheduler.cpp
    tile/SlotLimiter.h tile/SlotLimiter.cpp
    tile/RateLimiter.h tile/RateLimiter.cpp
    camera/CadInteraction.h camera/CadInteraction.cpp
    camera/Controller.h camera/Controller.cpp
    camera/Definition.h camera/Definition.cpp
    camera/FirstPersonInteraction.h camera/FirstPersonInteraction.cpp
    camera/InteractionStyle.h camera/InteractionStyle.cpp
    camera/OrbitInteraction.h camera/OrbitInteraction.cpp
    camera/RotateNorthAnimation.h camera/RotateNorthAnimation.cpp
    camera/AbstractDepthTester.h
    camera/PositionStorage.h camera/PositionStorage.cpp
    utils/Stopwatch.h utils/Stopwatch.cpp
    utils/terrain_mesh_index_generator.h
    tile/conversion.h tile/conversion.cpp
    utils/UrlModifier.h utils/UrlModifier.cpp
    utils/bit_coding.h
    utils/sun_calculations.h utils/sun_calculations.cpp
    picker/PickerManager.h picker/PickerManager.cpp
    picker/types.h
    utils/bit_coding.h
    tile/cache_quieries.h
    DataQuerier.h DataQuerier.cpp
    camera/LinearCameraAnimation.h camera/LinearCameraAnimation.cpp
    camera/AnimationStyle.h camera/AnimationStyle.cpp
    timing/TimerManager.h timing/TimerManager.cpp
    timing/TimerInterface.h timing/TimerInterface.cpp
    timing/CpuTimer.h timing/CpuTimer.cpp
    utils/ColourTexture.h utils/ColourTexture.cpp
    EngineContext.h EngineContext.cpp
    track/Manager.h track/Manager.cpp
    track/GPX.cpp
    track/GPX.h
    utils/image_loader.h utils/image_loader.cpp
    utils/thread.h
    camera/RecordedAnimation.h camera/RecordedAnimation.cpp
    camera/recording.h camera/recording.cpp
    tile/setup.h
    tile/GpuArrayHelper.h tile/GpuArrayHelper.cpp
    tile/TextureScheduler.h tile/TextureScheduler.cpp
    tile/GeometryScheduler.h tile/GeometryScheduler.cpp
    utils/error.h
    utils/lang.h
    tile/SchedulerDirector.h tile/SchedulerDirector.cpp
    tile/drawing.h tile/drawing.cpp
<<<<<<< HEAD
    vector_layer/Preprocessor.h vector_layer/Preprocessor.cpp
    vector_layer/setup.h
    vector_layer/Scheduler.h vector_layer/Scheduler.cpp
    vector_layer/StyleExpander.h vector_layer/StyleExpander.cpp
    vector_layer/Style.h vector_layer/Style.cpp
    vector_layer/constants.h
    vector_layer/StyleFilter.h vector_layer/StyleFilter.cpp
    vector_layer/StyleExpression.h vector_layer/StyleExpression.cpp
    vector_layer/GpuMultiArrayHelper.h vector_layer/GpuMultiArrayHelper.cpp
    utils/rasterizer.h utils/rasterizer.cpp
=======
    camera/gesture.h
>>>>>>> 3662b218
)

if (ALP_ENABLE_AVLANCHE_WARNING_LAYER)
    target_sources(nucleus
        PUBLIC avalanche/eaws.h avalanche/eaws.cpp
    )
    target_link_libraries(nucleus PUBLIC Qt::Gui)
endif()
if(ALP_ENABLE_LABELS)
    target_sources(nucleus PRIVATE
        vector_tile/util.h
        vector_tile/types.h
        vector_tile/parse.h vector_tile/parse.cpp
        map_label/Factory.h map_label/Factory.cpp
        map_label/types.h
        map_label/FontRenderer.h map_label/FontRenderer.cpp
        map_label/Filter.h map_label/Filter.cpp
        map_label/FilterDefinitions.h
        map_label/Scheduler.h map_label/Scheduler.cpp
        map_label/setup.h
    )
    target_link_libraries(nucleus PUBLIC vector_tiles Qt::Gui)
    target_compile_definitions(nucleus PUBLIC ALP_ENABLE_LABELS)
endif()

if (ALP_ENABLE_DEV_TOOLS)
    target_compile_definitions(nucleus PUBLIC ALP_ENABLE_DEV_TOOLS)
    target_sources(nucleus PRIVATE
         utils/Benchmark.h utils/Benchmark.cpp
    )
endif()

target_include_directories(nucleus PUBLIC ${CMAKE_SOURCE_DIR})
# Please keep Qt::Gui outside the nucleus. If you need it optional via a cmake based switch
target_link_libraries(nucleus PUBLIC radix Qt::Core Qt::Network zppbits tl_expected nucleus_version stb_slim goofy_tc Clipper2 cdt earcut)

qt_add_resources(nucleus "icons"
    PREFIX "/map_icons"
    BASE ${CMAKE_SOURCE_DIR}/app/icons/labels
    FILES
        ${CMAKE_SOURCE_DIR}/app/icons/labels/alpinehut.png
        ${CMAKE_SOURCE_DIR}/app/icons/labels/city.png
        ${CMAKE_SOURCE_DIR}/app/icons/labels/peak.png
        ${CMAKE_SOURCE_DIR}/app/icons/labels/camera.png
)
qt_add_resources(nucleus "height_data"
    PREFIX "/map"
    BASE ${renderer_static_data_SOURCE_DIR}
    FILES ${renderer_static_data_SOURCE_DIR}/height_data.atb
)
qt_add_resources(nucleus "nucleus_fonts"
    BASE ${alpineapp_fonts_SOURCE_DIR}/
    PREFIX "/fonts"
    FILES
    ${alpineapp_fonts_SOURCE_DIR}/Roboto/Roboto-Bold.ttf
)

qt_add_resources(nucleus "vectorlayerstyles"
    PREFIX "/vectorlayerstyles"
    BASE ${CMAKE_SOURCE_DIR}/app/vectorlayerstyles
    FILES ${CMAKE_SOURCE_DIR}/app/vectorlayerstyles/basemap.json
    FILES ${CMAKE_SOURCE_DIR}/app/vectorlayerstyles/openstreetmap.json
    FILES ${CMAKE_SOURCE_DIR}/app/vectorlayerstyles/qwant.json
    FILES ${CMAKE_SOURCE_DIR}/app/vectorlayerstyles/osm-bright.json
)


if (ALP_ENABLE_LTO)
    target_compile_options(nucleus PUBLIC -flto)
    target_link_options(nucleus PUBLIC -flto)
endif()


if (EMSCRIPTEN)
    target_compile_options(nucleus PUBLIC -msimd128 -msse2 -Wno-dollar-in-identifier-extension)
#     # target_compile_options(nucleus PUBLIC -fwasm-exceptions)
#     # target_link_options(nucleus PUBLIC -fwasm-exceptions)
endif()
if (ALP_ENABLE_THREADING)
    target_compile_definitions(nucleus PUBLIC ALP_ENABLE_THREADING)
endif()

if (MSVC)
    target_compile_options(nucleus PUBLIC /W4 #[[/WX]])
    # /WX fails with an unreachable code warning/error in zpp_bits.h. the system property doesn't seem to work (even though it appears in the build log as
    # "-external:ID:\a\renderer\renderer\extern\zppbits -external:W0")
else()
    target_compile_options(nucleus PUBLIC -Wall -Wextra -pedantic -Werror)
endif()<|MERGE_RESOLUTION|>--- conflicted
+++ resolved
@@ -126,7 +126,7 @@
     utils/lang.h
     tile/SchedulerDirector.h tile/SchedulerDirector.cpp
     tile/drawing.h tile/drawing.cpp
-<<<<<<< HEAD
+    camera/gesture.h
     vector_layer/Preprocessor.h vector_layer/Preprocessor.cpp
     vector_layer/setup.h
     vector_layer/Scheduler.h vector_layer/Scheduler.cpp
@@ -137,9 +137,6 @@
     vector_layer/StyleExpression.h vector_layer/StyleExpression.cpp
     vector_layer/GpuMultiArrayHelper.h vector_layer/GpuMultiArrayHelper.cpp
     utils/rasterizer.h utils/rasterizer.cpp
-=======
-    camera/gesture.h
->>>>>>> 3662b218
 )
 
 if (ALP_ENABLE_AVLANCHE_WARNING_LAYER)
