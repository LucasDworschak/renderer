#############################################################################
# Alpine Terrain Renderer
# Copyright (C) 2023 Adam Celarek <family name at cg tuwien ac at>
# Copyright (C) 2024 Lucas Dworschak
# Copyright (C) 2023 Gerald Kimmersdorfer
# Copyright (C) 2015 Taylor Braun-Jones (via github.com/nocnokneo/cmake-git-versioning-example)
#
# This program is free software: you can redistribute it and/or modify
# it under the terms of the GNU General Public License as published by
# the Free Software Foundation, either version 3 of the License, or
# (at your option) any later version.
#
# This program is distributed in the hope that it will be useful,
# but WITHOUT ANY WARRANTY; without even the implied warranty of
# MERCHANTABILITY or FITNESS FOR A PARTICULAR PURPOSE.  See the
# GNU General Public License for more details.
#
# You should have received a copy of the GNU General Public License
# along with this program.  If not, see <http://www.gnu.org/licenses/>.
#############################################################################

project(alpine-renderer-nucleus LANGUAGES CXX)

alp_add_git_repository(stb_slim URL https://github.com/AlpineMapsOrgDependencies/stb_slim.git COMMITISH c44329cf0aae422c5c144a043e2ca47e9d9cc204)
alp_add_git_repository(radix URL https://github.com/AlpineMapsOrg/radix.git COMMITISH v24.01.20 NOT_SYSTEM)
alp_add_git_repository(tl_expected URL https://github.com/TartanLlama/expected.git COMMITISH v1.1.0 DO_NOT_ADD_SUBPROJECT)
if (NOT TARGET fmt)
    alp_add_git_repository(fmt URL https://github.com/fmtlib/fmt.git COMMITISH 10.1.1)
endif()
alp_add_git_repository(zppbits URL https://github.com/eyalz800/zpp_bits.git COMMITISH v4.4.20 DO_NOT_ADD_SUBPROJECT)
alp_add_git_repository(goofy_tc URL https://github.com/AlpineMapsOrgDependencies/Goofy_slim.git COMMITISH 13b228784960a6227bb6ca704ff34161bbac1b91 DO_NOT_ADD_SUBPROJECT)

add_library(zppbits INTERFACE)
target_include_directories(zppbits SYSTEM INTERFACE ${zppbits_SOURCE_DIR})

add_library(goofy_tc INTERFACE)
target_include_directories(goofy_tc INTERFACE ${goofy_tc_SOURCE_DIR})
set_target_properties(goofy_tc PROPERTIES SYSTEM true)

add_library(tl_expected INTERFACE)
target_include_directories(tl_expected INTERFACE ${tl_expected_SOURCE_DIR}/include)

set(alp_version_out ${CMAKE_BINARY_DIR}/alp_version/nucleus/version.cpp)

# cmake tests for existance of ${alp_version_out}.do_always_run. since it's always missing, cmake tries to generate it using this command.
# this makes sure, that the command is always run. ${alp_version_out} is not always updated, so nucleus_version is only recompiled
# if the version really changes.
add_custom_command(
    OUTPUT ${alp_version_out} ${alp_version_out}.do_always_run
    COMMAND ${CMAKE_COMMAND} -D ALP_VERSION_TEMPLATE=${CMAKE_CURRENT_SOURCE_DIR}/version.cpp.in
                             -D ALP_VERSION_DESTINATION=${alp_version_out}
                             -P ${CMAKE_SOURCE_DIR}/cmake/alp_generate_version_file.cmake
    COMMENT "Updating ${alp_version_out}"
)

add_library(nucleus_version STATIC
    version.h
    ${alp_version_out}
)

qt_add_library(nucleus STATIC
    AbstractRenderWindow.h AbstractRenderWindow.cpp
    Controller.h Controller.cpp
    event_parameter.h
    Raster.h
    srs.h srs.cpp
    Tile.cpp Tile.h
    tile_scheduler/utils.h tile_scheduler/utils.cpp
    tile_scheduler/DrawListGenerator.h tile_scheduler/DrawListGenerator.cpp
    tile_scheduler/LayerAssembler.h tile_scheduler/LayerAssembler.cpp
    tile_scheduler/tile_types.h
    tile_scheduler/constants.h
    tile_scheduler/QuadAssembler.h tile_scheduler/QuadAssembler.cpp
    tile_scheduler/Cache.h
    tile_scheduler/TileLoadService.h tile_scheduler/TileLoadService.cpp
    tile_scheduler/Scheduler.h tile_scheduler/Scheduler.cpp
    tile_scheduler/SlotLimiter.h tile_scheduler/SlotLimiter.cpp
    tile_scheduler/RateLimiter.h tile_scheduler/RateLimiter.cpp
    camera/CadInteraction.h camera/CadInteraction.cpp
    camera/Controller.h camera/Controller.cpp
    camera/Definition.h camera/Definition.cpp
    camera/FirstPersonInteraction.h camera/FirstPersonInteraction.cpp
    camera/InteractionStyle.h camera/InteractionStyle.cpp
    camera/OrbitInteraction.h camera/OrbitInteraction.cpp
    camera/RotateNorthAnimation.h camera/RotateNorthAnimation.cpp
    camera/AbstractDepthTester.h
    camera/PositionStorage.h camera/PositionStorage.cpp
    utils/Stopwatch.h utils/Stopwatch.cpp
    utils/terrain_mesh_index_generator.h
    utils/tile_conversion.h utils/tile_conversion.cpp
    utils/UrlModifier.h utils/UrlModifier.cpp
    utils/bit_coding.h
    utils/sun_calculations.h utils/sun_calculations.cpp
    map_label/MapLabel.h map_label/MapLabel.cpp
    map_label/MapLabelManager.h map_label/MapLabelManager.cpp
    utils/bit_coding.h
    tile_scheduler/cache_quieries.h
    DataQuerier.h DataQuerier.cpp
    camera/LinearCameraAnimation.h camera/LinearCameraAnimation.cpp
    camera/AnimationStyle.h camera/AnimationStyle.cpp
    timing/TimerManager.h timing/TimerManager.cpp
    timing/TimerInterface.h timing/TimerInterface.cpp
    timing/CpuTimer.h timing/CpuTimer.cpp
<<<<<<< HEAD
    utils/GPX.h utils/GPX.cpp
=======
    utils/ColourTexture.h utils/ColourTexture.cpp
)

target_include_directories(nucleus PUBLIC ${CMAKE_SOURCE_DIR})
target_link_libraries(nucleus PUBLIC radix Qt::Core Qt::Gui Qt::Network fmt::fmt zppbits tl_expected nucleus_version stb_slim goofy_tc)

qt_add_resources(nucleus "icons"
    PREFIX "/map_icons"
    BASE ${CMAKE_SOURCE_DIR}/app/icons
    FILES
        ${CMAKE_SOURCE_DIR}/app/icons/peak.png
)
qt_add_resources(nucleus "height_data"
    PREFIX "/map"
    BASE ${renderer_static_data_SOURCE_DIR}
    FILES ${renderer_static_data_SOURCE_DIR}/height_data.atb
>>>>>>> 0134d39c
)
qt_add_resources(nucleus "nucleus_fonts"
    BASE ${alpineapp_fonts_SOURCE_DIR}/SourceSans/
    PREFIX "/fonts"
    FILES
    ${alpineapp_fonts_SOURCE_DIR}/Roboto/Roboto-Bold.ttf
)


if (ALP_ENABLE_LTO)
    target_compile_options(nucleus PUBLIC -flto)
    target_link_options(nucleus PUBLIC -flto)
endif()


if (EMSCRIPTEN)
    target_compile_options(nucleus PUBLIC -msimd128 -msse2 -Wno-dollar-in-identifier-extension)
#     # target_compile_options(nucleus PUBLIC -fwasm-exceptions)
#     # target_link_options(nucleus PUBLIC -fwasm-exceptions)
endif()
if (ALP_ENABLE_THREADING)
    target_compile_definitions(nucleus PUBLIC ALP_ENABLE_THREADING)
endif()

if (MSVC)
    target_compile_options(nucleus PUBLIC /W4 #[[/WX]])
    # /WX fails with an unreachable code warning/error in zpp_bits.h. the system property doesn't seem to work (even though it appears in the build log as
    # "-external:ID:\a\renderer\renderer\extern\zppbits -external:W0")
else()
    target_compile_options(nucleus PUBLIC -Wall -Wextra -pedantic -Werror)
endif()<|MERGE_RESOLUTION|>--- conflicted
+++ resolved
@@ -101,10 +101,8 @@
     timing/TimerManager.h timing/TimerManager.cpp
     timing/TimerInterface.h timing/TimerInterface.cpp
     timing/CpuTimer.h timing/CpuTimer.cpp
-<<<<<<< HEAD
+    utils/ColourTexture.h utils/ColourTexture.cpp
     utils/GPX.h utils/GPX.cpp
-=======
-    utils/ColourTexture.h utils/ColourTexture.cpp
 )
 
 target_include_directories(nucleus PUBLIC ${CMAKE_SOURCE_DIR})
@@ -120,7 +118,6 @@
     PREFIX "/map"
     BASE ${renderer_static_data_SOURCE_DIR}
     FILES ${renderer_static_data_SOURCE_DIR}/height_data.atb
->>>>>>> 0134d39c
 )
 qt_add_resources(nucleus "nucleus_fonts"
     BASE ${alpineapp_fonts_SOURCE_DIR}/SourceSans/
