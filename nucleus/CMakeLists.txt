--- conflicted
+++ resolved
@@ -47,14 +47,11 @@
     map_label/MapLabel.h
     map_label/AbstractMapLabelModel.h
     map_label/CameraFilterProxyModel.h map_label/CameraFilterProxyModel.cpp
-<<<<<<< HEAD
-=======
     utils/bit_coding.h
     tile_scheduler/cache_quieries.h
     DataQuerier.h DataQuerier.cpp
     camera/LinearCameraAnimation.h camera/LinearCameraAnimation.cpp
     camera/AnimationStyle.h camera/AnimationStyle.cpp
->>>>>>> fa9755b0
 )
 
 target_include_directories(nucleus PRIVATE . PUBLIC ${CMAKE_SOURCE_DIR})
