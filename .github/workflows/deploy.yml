--- conflicted
+++ resolved
@@ -148,27 +148,6 @@
       env:
         CMAKE_PREFIX_PATH: ${{ env.QT_ROOT_DIR }}/lib/cmake
       run: |
-<<<<<<< HEAD
-        keytool -genkey -v -keystore release.keystore -alias alpinemaps -keyalg RSA -sigalg SHA1withRSA -keysize 2048 -validity 10000 -keypass asdfasdf -storepass asdfasdf -dname "CN=Franz, OU=IT, O=Furz, L=Rattenberg, ST=Tirol, C=AT"
-        $QT_HOST_ROOT_DIR/bin/androiddeployqt --input $DEPLOYMENT_SETTINGS --output $ANDROID_BUILD_DIR --android-platform android-35 --gradle --release --sign release.keystore alpinemaps --storepass asdfasdf        
-        README_PATH=$APK_DIR/read_me.txt
-        echo "The apk was signed with a generated key which changes every time the apk is generated. This means, that android might refuse to install it if another apk with the same app was installed previously. You'll have to deinstall it. Doing so will delete all settings and cache." >> $README_PATH
-        echo "" >> $README_PATH
-        echo "In order to prevent that, you have to generate your own key or use our public key:" >> $README_PATH
-        echo "" >> $README_PATH
-        echo "To generate your own key:" >> $README_PATH
-        echo "- https://stackoverflow.com/questions/3997748/how-can-i-create-a-keystore. Use 'alpinemaps' as the alias!" >> $README_PATH
-        echo "- If you have the android dev setup ready in Qt Creator, you can also create the keystore via Projects (on the left side toolboar) -> Android Qt ... -> Build -> Build Steps -> Build Android APK -> Application Signature -> Create.  Use 'alpinemaps' as the alias!" >> $README_PATH
-        echo "- Then you have to encode the keystore in base64, e.g., on linux via 'base64 keystorefile > keystorefile.base64'" >> $README_PATH
-        echo "- Finally, create the following secrets in github -> your repo -> Settings -> Secrets and variables -> Actions -> Repository secrets" >> $README_PATH
-        echo "  SIGNINGKEYBASE64 = the base64 encoded key" >> $README_PATH
-        echo "  KEYSTOREPASSWORD = the password used to create the keystore" >> $README_PATH
-        echo "" >> $README_PATH
-        echo "To use our public key, go to https://github.com/AlpineMapsOrg/renderer/blob/main/creating_apk_keys.md" >> $README_PATH
-        echo "" >> $README_PATH
-        echo "Oh, and I hope this saved your day :)" >> $README_PATH
-      
-=======
         # Now run qt-cmake, passing only the non-secret arguments
         ${QT_ROOT_DIR}/bin/qt-cmake \
           -G Ninja \
@@ -183,7 +162,6 @@
     - name: Build
       run: cmake --build $BUILD_DIR --target apk
 
->>>>>>> 07fd73e3
     - name: Copy android packages
       run: |
         mkdir -p "$INSTALL_DIR"
